pub use super::utils::RcStr;

pub use super::telamon_gen::lexer::{Lexer, Spanned, Position, LexerPosition};
pub use super::telamon_gen::parser;
pub use super::telamon_gen::ast::*;

/// Undefined
#[cfg(test)]
mod undefined {
    pub use super::*;

    /// Missing the set BasickBlock from a Emum.
    #[test]
    fn parameter() {
        assert_eq!(parser::parse_ast(Lexer::new(
                b"define enum foo($lhs in BasicBlock, $rhs in BasicBlock):
                    symmetric
                    value A:
                    value B:
              end".to_vec())).unwrap().type_check().err(),
            Some(TypeError::Undefined(Spanned {
                beg: Position {
                  position: LexerPosition { line: 0, column: 12 },
                  ..Default::default()
                },
                end: Position {
                  position: LexerPosition { line: 0, column: 15 },
                  ..Default::default()
                },
                data: String::from("BasicBlock"),
            }))
        );
    }

    /// Missing the set BasickBlock from a Emum.
    #[test]
    fn value() {
        assert_eq!(parser::parse_ast(Lexer::new(
            b"define enum foo():
                value A:
                alias AB = A | B:
              end".to_vec())).unwrap().type_check().err(),
            Some(TypeError::Undefined(Spanned {
                beg: Position {
                  position: LexerPosition { line: 2, column: 22 },
                  ..Default::default()
                },
                end: Position {
                  position: LexerPosition { line: 2, column: 24 },
                  ..Default::default()
                },
                data: String::from("B"),
            }))
        );
    }
}

/// Redefinition
#[cfg(test)]
mod redefinition {
    pub use super::*;

    /// Redefinition of the foo Enum.
    #[test]
    fn enum_() {
        assert_eq!(parser::parse_ast(Lexer::new(
            b"define enum foo():
              end

              define enum foo():
              end".to_vec())).unwrap().type_check().err(),
            Some(TypeError::Redefinition(Spanned {
                beg: Position {
                  position: LexerPosition { line: 0, column: 12 },
                  ..Default::default()
                },
                end: Position {
                  position: LexerPosition { line: 0, column: 15 },
                  ..Default::default()
                },
                data: Hint::Enum,
            }, Spanned {
                beg: Position {
                  position: LexerPosition { line: 3, column: 26 },
                  ..Default::default()
                },
                end: Position {
                  position: LexerPosition { line: 3, column: 29 },
                  ..Default::default()
                },
                data: String::from("foo"),
            }))
        );
    }

    #[test]
    fn field() {
        assert_eq!(parser::parse_ast(Lexer::new(
            b"define enum foo():
                value A:
                value B:
                value C:
                alias AB = A | B:
                alias AB = A | B:
              end".to_vec())).unwrap().type_check().err(),
            Some(TypeError::Redefinition(Spanned {
                beg: Position {
                  position: LexerPosition { line: 4, column: 22  },
                   ..Default::default()
                },
                end: Position {
                  position: LexerPosition { line: 4, column: 24  },
                   ..Default::default()
                },
                data: Hint::EnumAttribute,
            }, Spanned {
                beg: Position {
                  position: LexerPosition { line: 5, column: 22  },
                   ..Default::default()
                },
                end: Position {
                  position: LexerPosition { line: 5, column: 24  },
                   ..Default::default()
                },
                data: String::from("AB"),
            }))
        );
        assert_eq!(parser::parse_ast(Lexer::new(
            b"define enum foo():
                value A:
                value B:
                value A:
              end".to_vec())).unwrap().type_check().err(),
            Some(TypeError::Redefinition(Spanned {
                beg: Position {
                  position: LexerPosition { line: 1, column: 22  },
                   ..Default::default()
                },
                end: Position {
                  position: LexerPosition { line: 1, column: 23  },
                   ..Default::default()
                },
                data: Hint::EnumAttribute,
            }, Spanned {
                beg: Position {
                  position: LexerPosition { line: 3, column: 22  },
                   ..Default::default()
                },
                end: Position {
                  position: LexerPosition { line: 3, column: 23  },
                   ..Default::default()
                },
                data: String::from("A"),
            }))
        );
<<<<<<< HEAD
    }

    mod antisymmetric {
        pub use super::*;

        #[test]
        fn field() {
            assert_eq!(parser::parse_ast(Lexer::from(
                b"set BasicBlock:
                    item_type = \"ir::inst::Obj\"
                    id_type = \"ir::inst::Id\"
                    item_getter = \"ir::inst::get($fun, $id)\"
                    id_getter = \"ir::inst::Obj::id($item)\"
                    iterator = \"ir::inst::iter($fun)\"
                    var_prefix = \"inst\"
                    new_objs = \"$objs.inst\"
                  end
                  define enum foo($lhs in BasicBlock, $rhs in BasicBlock):
                    antisymmetric:
                      A -> B
                    antisymmetric:
                      A -> B
                    value A:
                    value B:
                  end".to_vec())).unwrap().type_check().err(),
                Some(TypeError::Redefinition(Spanned {
                    beg: Position { line: 10, column: 20 },
                    end: Position { line: 11, column: 28 },
                    data: Hint::EnumAttribute,
                }, Spanned {
                    beg: Position { line: 12, column: 20 },
                    end: Position { line: 13, column: 28 },
                    data: String::from("Antisymmetric"),
                }))
            );
        }
    }

    mod symmetric {
        pub use super::*;

        #[test]
        fn field() {
            assert_eq!(parser::parse_ast(Lexer::from(
                b"set BasicBlock:
                    item_type = \"ir::inst::Obj\"
                    id_type = \"ir::inst::Id\"
                    item_getter = \"ir::inst::get($fun, $id)\"
                    id_getter = \"ir::inst::Obj::id($item)\"
                    iterator = \"ir::inst::iter($fun)\"
                    var_prefix = \"inst\"
                    new_objs = \"$objs.inst\"
                  end
                  define enum foo($lhs in BasicBlock, $rhs in BasicBlock):
                    symmetric
                    symmetric
                    value A:
                    value B:
                  end".to_vec())).unwrap().type_check().err(),
                Some(TypeError::Redefinition(Spanned {
                    beg: Position { line: 10, column: 20 },
                    end: Position { line: 10, column: 29 },
                    data: Hint::EnumAttribute,
                }, Spanned {
                    beg: Position { line: 11, column: 20 },
                    end: Position { line: 11, column: 29 },
                    data: String::from("Symmetric"),
                }))
            );
        }
    }
}

/// Parameter
#[cfg(test)]
mod parameter {
    pub use super::*;

    mod antisymmetric {
        pub use super::*;

        #[test]
        fn two() {
            assert_eq!(parser::parse_ast(Lexer::from(
                b"define enum foo():
                    antisymmetric:
                      A -> B
                    value A:
                    value B:
                  end".to_vec())).unwrap().type_check().err(),
                Some(TypeError::BadSymmetricArg(Spanned {
                    beg: Position { line: 0, column: 12 },
                    end: Position { line: 0, column: 15 },
                    data: String::from("foo"),
                }, vec![]))
            );
            assert_eq!(parser::parse_ast(Lexer::from(
                b"set BasicBlock:
                    item_type = \"ir::basic_block::Obj\"
                    id_type = \"ir::basic_block::Id\"
                    item_getter = \"ir::basic_block::get($fun, $id)\"
                    id_getter = \"ir::basic_block::Obj::id($item)\"
                    iterator = \"ir::basic_block::iter($fun)\"
                    var_prefix = \"bb\"
                    new_objs = \"$objs.basic_block\"
                  end
                  define enum foo($lhs in BasicBlock):
                    antisymmetric:
                      A -> B
                    value A:
                    value B:
                  end".to_vec())).unwrap().type_check().err(),
                Some(TypeError::BadSymmetricArg(Spanned {
                    beg: Position { line: 9, column: 30 },
                    end: Position { line: 9, column: 33 },
                    data: String::from("foo"),
                }, vec![
                    VarDef {
                        name: Spanned {
                            beg: Position { line: 9, column: 34 },
                            end: Position { line: 9, column: 38 },
                            data: RcStr::new(String::from("lhs"))
                        },
                        set: SetRef {
                            name: RcStr::new(String::from("BasicBlock")),
                            var: None
                        }
=======
        assert_eq!(parser::parse_ast(Lexer::new(
            b"set BasicBlock:
                item_type = \"ir::inst::Obj\"
                id_type = \"ir::inst::Id\"
                item_getter = \"ir::inst::get($fun, $id)\"
                id_getter = \"ir::inst::Obj::id($item)\"
                iterator = \"ir::inst::iter($fun)\"
                var_prefix = \"inst\"
                new_objs = \"$objs.inst\"
              end
              define enum foo($lhs in BasicBlock, $rhs in BasicBlock):
                symmetric
                symmetric
                value A:
                value B:
              end".to_vec())).unwrap().type_check().err(),
            Some(TypeError::Redefinition(Spanned {
                beg: Position {
                  position: LexerPosition { line: 10, column: 16  },
                   ..Default::default()
                },
                end: Position {
                  position: LexerPosition { line: 10, column: 25  },
                   ..Default::default()
                },
                data: Hint::EnumAttribute,
            }, Spanned {
                beg: Position {
                  position: LexerPosition { line: 11, column: 16  },
                   ..Default::default()
                },
                end: Position {
                  position: LexerPosition { line: 11, column: 25  },
                   ..Default::default()
                },
                data: String::from("Symmetric"),
            }))
        );
    }
}

/*
#[test]
fn enum_symmetric_two_parameters() {
    assert_eq!(parser::parse_ast(Lexer::new(
        b"define enum foo():
            symmetric
            value A:
            value B:
          end".to_vec())).unwrap().type_check().err(),
        Some(Spanned {
            beg: Position {
              position: LexerPosition { line: 0, column: 0 },
              ..Default::default()
            },
            end: Position {
              position: LexerPosition { line: 0, column: 18 },
              ..Default::default()
            },
            data: TypeError::BadSymmetricArg(vec![]),
        })
    );
    assert_eq!(parser::parse_ast(Lexer::new(
        b"set BasicBlock:
            item_type = \"ir::basic_block::Obj\"
            id_type = \"ir::basic_block::Id\"
            item_getter = \"ir::basic_block::get($fun, $id)\"
            id_getter = \"ir::basic_block::Obj::id($item)\"
            iterator = \"ir::basic_block::iter($fun)\"
            var_prefix = \"bb\"
            new_objs = \"$objs.basic_block\"
          end
          define enum foo($lhs in BasicBlock):
            symmetric
            value A:
            value B:
          end".to_vec())).unwrap().type_check().err(),
        Some(Spanned {
            beg: Position {
              position: LexerPosition { line: 9, column: 10 },
              ..Default::default()
            },
            end: Position {
              position: LexerPosition { line: 9, column: 46 },
              ..Default::default()
            },
            data: TypeError::BadSymmetricArg(vec![
                VarDef {
                    name: RcStr::new(String::from("lhs")),
                    set: SetRef {
                        name: RcStr::new(String::from("BasicBlock")),
                        var: None
                    }
                },
            ]),
        })
    );
    assert_eq!(parser::parse_ast(Lexer::new(
        b"set BasicBlock:
            item_type = \"ir::basic_block::Obj\"
            id_type = \"ir::basic_block::Id\"
            item_getter = \"ir::basic_block::get($fun, $id)\"
            id_getter = \"ir::basic_block::Obj::id($item)\"
            iterator = \"ir::basic_block::iter($fun)\"
            var_prefix = \"bb\"
            new_objs = \"$objs.basic_block\"
          end
          define enum foo($lhs in BasicBlock,
                          $chs in BasicBlock,
                          $rhs in BasicBlock):
            symmetric
            value A:
            value B:
          end".to_vec())).unwrap().type_check().err(),
        Some(Spanned {
            beg: Position {
              position: LexerPosition { line: 9, column: 10 },
              ..Default::default()
            },
            end: Position {
              position: LexerPosition { line: 11, column: 46 },
              ..Default::default()
            },
            data: TypeError::BadSymmetricArg(vec![
                VarDef {
                    name: RcStr::new(String::from("lhs")),
                    set: SetRef {
                        name: RcStr::new(String::from("BasicBlock")),
                        var: None
                    }
                },
                VarDef {
                    name: RcStr::new(String::from("chs")),
                    set: SetRef {
                        name: RcStr::new(String::from("BasicBlock")),
                        var: None
>>>>>>> 157b34cc
                    }
                ]))
            );
            assert_eq!(parser::parse_ast(Lexer::from(
                b"set BasicBlock:
                    item_type = \"ir::basic_block::Obj\"
                    id_type = \"ir::basic_block::Id\"
                    item_getter = \"ir::basic_block::get($fun, $id)\"
                    id_getter = \"ir::basic_block::Obj::id($item)\"
                    iterator = \"ir::basic_block::iter($fun)\"
                    var_prefix = \"bb\"
                    new_objs = \"$objs.basic_block\"
                  end
                  define enum foo($lhs in BasicBlock,
                                  $chs in BasicBlock,
                                  $rhs in BasicBlock):
                    antisymmetric:
                      A -> B
                    value A:
                    value B:
                  end".to_vec())).unwrap().type_check().err(),
                Some(TypeError::BadSymmetricArg(Spanned {
                    beg: Position { line: 9, column: 30 },
                    end: Position { line: 9, column: 33 },
                    data: String::from("foo"),
                }, vec![
                    VarDef {
                        name: Spanned {
                            beg: Position { line: 9, column: 34 },
                            end: Position { line: 9, column: 38 },
                            data: RcStr::new(String::from("lhs"))
                        },
                        set: SetRef {
                            name: RcStr::new(String::from("BasicBlock")),
                            var: None
                        }
                    },
                    VarDef {
                        name: Spanned {
                            beg: Position { line: 10, column: 34 },
                            end: Position { line: 10, column: 38 },
                            data: RcStr::new(String::from("chs"))
                        },
                        set: SetRef {
                            name: RcStr::new(String::from("BasicBlock")),
                            var: None
                        }
                    },
                    VarDef {
                        name: Spanned {
                            beg: Position { line: 11, column: 34 },
                            end: Position { line: 11, column: 38 },
                            data: RcStr::new(String::from("rhs"))
                        },
                        set: SetRef {
                            name: RcStr::new(String::from("BasicBlock")),
                            var: None
                        }
                    },
                ]))
            );
        }

        #[test]
        fn same() {
            assert_eq!(parser::parse_ast(Lexer::from(
                b"set BasicBlock:
                    item_type = \"ir::basic_block::Obj\"
                    id_type = \"ir::basic_block::Id\"
                    item_getter = \"ir::basic_block::get($fun, $id)\"
                    id_getter = \"ir::basic_block::Obj::id($item)\"
                    iterator = \"ir::basic_block::iter($fun)\"
                    var_prefix = \"bb\"
                    new_objs = \"$objs.basic_block\"
                  end
                  set BasicBlock2:
                    item_type = \"ir::basic_block::Obj\"
                    id_type = \"ir::basic_block::Id\"
                    item_getter = \"ir::basic_block::get($fun, $id)\"
                    id_getter = \"ir::basic_block::Obj::id($item)\"
                    iterator = \"ir::basic_block::iter($fun)\"
                    var_prefix = \"bb\"
                    new_objs = \"$objs.basic_block\"
                  end
                  define enum foo($lhs in BasicBlock, $rhs in BasicBlock2):
                    antisymmetric:
                      A -> B
                    value A:
                    value B:
                  end".to_vec())).unwrap().type_check().err(),
                Some(TypeError::BadSymmetricArg(Spanned {
                    beg: Position { line: 18, column: 30 },
                    end: Position { line: 18, column: 33 },
                    data: String::from("foo"),
                }, vec![
                    VarDef {
                        name: Spanned {
                            beg: Position { line: 18, column: 34 },
                            end: Position { line: 18, column: 38 },
                            data: RcStr::new(String::from("lhs"))
                        },
                        set: SetRef {
                            name: RcStr::new(String::from("BasicBlock")),
                            var: None
                        }
                    },
                    VarDef {
                        name: Spanned {
                            beg: Position { line: 18, column: 54 },
                            end: Position { line: 18, column: 58 },
                            data: RcStr::new(String::from("rhs"))
                        },
                        set: SetRef {
                            name: RcStr::new(String::from("BasicBlock2")),
                            var: None
                        }
                    }
<<<<<<< HEAD
                ]))
            );
        }
    }

    mod symmetric {
        pub use super::*;

        #[test]
        fn two() {
            assert_eq!(parser::parse_ast(Lexer::from(
                b"define enum foo():
                    symmetric
                    value A:
                    value B:
                  end".to_vec())).unwrap().type_check().err(),
                Some(TypeError::BadSymmetricArg(Spanned {
                    beg: Position { line: 0, column: 12 },
                    end: Position { line: 0, column: 15 },
                    data: String::from("foo"),
                }, vec![]))
            );
            assert_eq!(parser::parse_ast(Lexer::from(
                b"set BasicBlock:
                    item_type = \"ir::basic_block::Obj\"
                    id_type = \"ir::basic_block::Id\"
                    item_getter = \"ir::basic_block::get($fun, $id)\"
                    id_getter = \"ir::basic_block::Obj::id($item)\"
                    iterator = \"ir::basic_block::iter($fun)\"
                    var_prefix = \"bb\"
                    new_objs = \"$objs.basic_block\"
                  end
                  define enum foo($lhs in BasicBlock):
                    symmetric
                    value A:
                    value B:
                  end".to_vec())).unwrap().type_check().err(),
                Some(TypeError::BadSymmetricArg(Spanned {
                    beg: Position { line: 9, column: 30 },
                    end: Position { line: 9, column: 33 },
                    data: String::from("foo"),
                }, vec![
                    VarDef {
                        name: Spanned {
                            beg: Position { line: 9, column: 34 },
                            end: Position { line: 9, column: 38 },
                            data: RcStr::new(String::from("lhs"))
                        },
                        set: SetRef {
                            name: RcStr::new(String::from("BasicBlock")),
                            var: None
                        }
=======
                },
            ]),
        })
    );
}

#[test]
fn enum_symmetric_same_parameter() {
    assert_eq!(parser::parse_ast(Lexer::new(
        b"set BasicBlock:
            item_type = \"ir::basic_block::Obj\"
            id_type = \"ir::basic_block::Id\"
            item_getter = \"ir::basic_block::get($fun, $id)\"
            id_getter = \"ir::basic_block::Obj::id($item)\"
            iterator = \"ir::basic_block::iter($fun)\"
            var_prefix = \"bb\"
            new_objs = \"$objs.basic_block\"
          end
          set BasicBlock2:
            item_type = \"ir::basic_block::Obj\"
            id_type = \"ir::basic_block::Id\"
            item_getter = \"ir::basic_block::get($fun, $id)\"
            id_getter = \"ir::basic_block::Obj::id($item)\"
            iterator = \"ir::basic_block::iter($fun)\"
            var_prefix = \"bb\"
            new_objs = \"$objs.basic_block\"
          end
          define enum foo($lhs in BasicBlock, $rhs in BasicBlock2):
            symmetric
            value A:
            value B:
          end".to_vec())).unwrap().type_check().err(),
        Some(Spanned {
            beg: Position {
              position: LexerPosition { line: 18, column: 10 },
              ..Default::default()
            },
            end: Position {
              position: LexerPosition { line: 18, column: 67 },
              ..Default::default()
            },
            data: TypeError::BadSymmetricArg(vec![
                VarDef {
                    name: RcStr::new(String::from("lhs")),
                    set: SetRef {
                        name: RcStr::new(String::from("BasicBlock")),
                        var: None
>>>>>>> 157b34cc
                    }
                ]))
            );
            assert_eq!(parser::parse_ast(Lexer::from(
                b"set BasicBlock:
                    item_type = \"ir::basic_block::Obj\"
                    id_type = \"ir::basic_block::Id\"
                    item_getter = \"ir::basic_block::get($fun, $id)\"
                    id_getter = \"ir::basic_block::Obj::id($item)\"
                    iterator = \"ir::basic_block::iter($fun)\"
                    var_prefix = \"bb\"
                    new_objs = \"$objs.basic_block\"
                  end
                  define enum foo($lhs in BasicBlock,
                                  $chs in BasicBlock,
                                  $rhs in BasicBlock):
                    symmetric
                    value A:
                    value B:
                  end".to_vec())).unwrap().type_check().err(),
                Some(TypeError::BadSymmetricArg(Spanned {
                    beg: Position { line: 9, column: 30 },
                    end: Position { line: 9, column: 33 },
                    data: String::from("foo"),
                }, vec![
                    VarDef {
                        name: Spanned {
                            beg: Position { line: 9, column: 34 },
                            end: Position { line: 9, column: 38 },
                            data: RcStr::new(String::from("lhs"))
                        },
                        set: SetRef {
                            name: RcStr::new(String::from("BasicBlock")),
                            var: None
                        }
                    },
                    VarDef {
                        name: Spanned {
                            beg: Position { line: 10, column: 34 },
                            end: Position { line: 10, column: 38 },
                            data: RcStr::new(String::from("chs"))
                        },
                        set: SetRef {
                            name: RcStr::new(String::from("BasicBlock")),
                            var: None
                        }
                    },
                    VarDef {
                        name: Spanned {
                            beg: Position { line: 11, column: 34 },
                            end: Position { line: 11, column: 38 },
                            data: RcStr::new(String::from("rhs"))
                        },
                        set: SetRef {
                            name: RcStr::new(String::from("BasicBlock")),
                            var: None
                        }
                    },
                ]))
            );
        }

        #[test]
        fn same() {
            assert_eq!(parser::parse_ast(Lexer::from(
                b"set BasicBlock:
                    item_type = \"ir::basic_block::Obj\"
                    id_type = \"ir::basic_block::Id\"
                    item_getter = \"ir::basic_block::get($fun, $id)\"
                    id_getter = \"ir::basic_block::Obj::id($item)\"
                    iterator = \"ir::basic_block::iter($fun)\"
                    var_prefix = \"bb\"
                    new_objs = \"$objs.basic_block\"
                  end
                  set BasicBlock2:
                    item_type = \"ir::basic_block::Obj\"
                    id_type = \"ir::basic_block::Id\"
                    item_getter = \"ir::basic_block::get($fun, $id)\"
                    id_getter = \"ir::basic_block::Obj::id($item)\"
                    iterator = \"ir::basic_block::iter($fun)\"
                    var_prefix = \"bb\"
                    new_objs = \"$objs.basic_block\"
                  end
                  define enum foo($lhs in BasicBlock, $rhs in BasicBlock2):
                    symmetric
                    value A:
                    value B:
                  end".to_vec())).unwrap().type_check().err(),
                Some(TypeError::BadSymmetricArg(Spanned {
                    beg: Position { line: 18, column: 30 },
                    end: Position { line: 18, column: 33 },
                    data: String::from("foo"),
                }, vec![
                    VarDef {
                        name: Spanned {
                            beg: Position { line: 18, column: 34 },
                            end: Position { line: 18, column: 38 },
                            data: RcStr::new(String::from("lhs"))
                        },
                        set: SetRef {
                            name: RcStr::new(String::from("BasicBlock")),
                            var: None
                        }
                    },
                    VarDef {
                        name: Spanned {
                            beg: Position { line: 18, column: 54 },
                            end: Position { line: 18, column: 58 },
                            data: RcStr::new(String::from("rhs"))
                        },
                        set: SetRef {
                            name: RcStr::new(String::from("BasicBlock2")),
                            var: None
                        }
                    }
<<<<<<< HEAD
                ]))
            );
        }
    }
}
=======
                }
            ]),
        })
    );
}
*/
>>>>>>> 157b34cc
<|MERGE_RESOLUTION|>--- conflicted
+++ resolved
@@ -153,7 +153,6 @@
                 data: String::from("A"),
             }))
         );
-<<<<<<< HEAD
     }
 
     mod antisymmetric {
@@ -161,7 +160,7 @@
 
         #[test]
         fn field() {
-            assert_eq!(parser::parse_ast(Lexer::from(
+            assert_eq!(parser::parse_ast(Lexer::new(
                 b"set BasicBlock:
                     item_type = \"ir::inst::Obj\"
                     id_type = \"ir::inst::Id\"
@@ -180,12 +179,12 @@
                     value B:
                   end".to_vec())).unwrap().type_check().err(),
                 Some(TypeError::Redefinition(Spanned {
-                    beg: Position { line: 10, column: 20 },
-                    end: Position { line: 11, column: 28 },
+                    beg: Position::new_optional(LexerPosition::new(10, 20), None),
+                    end: Position::new_optional(LexerPosition::new(11, 28), None),
                     data: Hint::EnumAttribute,
                 }, Spanned {
-                    beg: Position { line: 12, column: 20 },
-                    end: Position { line: 13, column: 28 },
+                    beg: Position::new_optional(LexerPosition::new(12, 20), None),
+                    end: Position::new_optional(LexerPosition::new(13, 28), None),
                     data: String::from("Antisymmetric"),
                 }))
             );
@@ -197,7 +196,7 @@
 
         #[test]
         fn field() {
-            assert_eq!(parser::parse_ast(Lexer::from(
+            assert_eq!(parser::parse_ast(Lexer::new(
                 b"set BasicBlock:
                     item_type = \"ir::inst::Obj\"
                     id_type = \"ir::inst::Id\"
@@ -214,12 +213,12 @@
                     value B:
                   end".to_vec())).unwrap().type_check().err(),
                 Some(TypeError::Redefinition(Spanned {
-                    beg: Position { line: 10, column: 20 },
-                    end: Position { line: 10, column: 29 },
+                    beg: Position::new_optional(LexerPosition::new(10, 20), None),
+                    end: Position::new_optional(LexerPosition::new(10, 29), None),
                     data: Hint::EnumAttribute,
                 }, Spanned {
-                    beg: Position { line: 11, column: 20 },
-                    end: Position { line: 11, column: 29 },
+                    beg: Position::new_optional(LexerPosition::new(11, 20), None),
+                    end: Position::new_optional(LexerPosition::new(11, 29), None),
                     data: String::from("Symmetric"),
                 }))
             );
@@ -237,7 +236,7 @@
 
         #[test]
         fn two() {
-            assert_eq!(parser::parse_ast(Lexer::from(
+            assert_eq!(parser::parse_ast(Lexer::new(
                 b"define enum foo():
                     antisymmetric:
                       A -> B
@@ -245,12 +244,12 @@
                     value B:
                   end".to_vec())).unwrap().type_check().err(),
                 Some(TypeError::BadSymmetricArg(Spanned {
-                    beg: Position { line: 0, column: 12 },
-                    end: Position { line: 0, column: 15 },
+                    beg: Position::new_optional(LexerPosition::new(0, 12), None),
+                    end: Position::new_optional(LexerPosition::new(0, 15), None),
                     data: String::from("foo"),
                 }, vec![]))
             );
-            assert_eq!(parser::parse_ast(Lexer::from(
+            assert_eq!(parser::parse_ast(Lexer::new(
                 b"set BasicBlock:
                     item_type = \"ir::basic_block::Obj\"
                     id_type = \"ir::basic_block::Id\"
@@ -267,162 +266,46 @@
                     value B:
                   end".to_vec())).unwrap().type_check().err(),
                 Some(TypeError::BadSymmetricArg(Spanned {
-                    beg: Position { line: 9, column: 30 },
-                    end: Position { line: 9, column: 33 },
+                    beg: Position::new_optional(LexerPosition::new(9, 30), None),
+                    end: Position::new_optional(LexerPosition::new(9, 33), None),
                     data: String::from("foo"),
                 }, vec![
                     VarDef {
                         name: Spanned {
-                            beg: Position { line: 9, column: 34 },
-                            end: Position { line: 9, column: 38 },
+                            beg: Position::new_optional(LexerPosition::new(9, 34),
+                                None),
+                            end: Position::new_optional(LexerPosition::new(9, 38),
+                                None),
                             data: RcStr::new(String::from("lhs"))
                         },
                         set: SetRef {
                             name: RcStr::new(String::from("BasicBlock")),
                             var: None
                         }
-=======
-        assert_eq!(parser::parse_ast(Lexer::new(
-            b"set BasicBlock:
-                item_type = \"ir::inst::Obj\"
-                id_type = \"ir::inst::Id\"
-                item_getter = \"ir::inst::get($fun, $id)\"
-                id_getter = \"ir::inst::Obj::id($item)\"
-                iterator = \"ir::inst::iter($fun)\"
-                var_prefix = \"inst\"
-                new_objs = \"$objs.inst\"
-              end
-              define enum foo($lhs in BasicBlock, $rhs in BasicBlock):
-                symmetric
-                symmetric
-                value A:
-                value B:
-              end".to_vec())).unwrap().type_check().err(),
-            Some(TypeError::Redefinition(Spanned {
-                beg: Position {
-                  position: LexerPosition { line: 10, column: 16  },
-                   ..Default::default()
-                },
-                end: Position {
-                  position: LexerPosition { line: 10, column: 25  },
-                   ..Default::default()
-                },
-                data: Hint::EnumAttribute,
-            }, Spanned {
-                beg: Position {
-                  position: LexerPosition { line: 11, column: 16  },
-                   ..Default::default()
-                },
-                end: Position {
-                  position: LexerPosition { line: 11, column: 25  },
-                   ..Default::default()
-                },
-                data: String::from("Symmetric"),
-            }))
-        );
-    }
-}
-
-/*
-#[test]
-fn enum_symmetric_two_parameters() {
-    assert_eq!(parser::parse_ast(Lexer::new(
-        b"define enum foo():
-            symmetric
-            value A:
-            value B:
-          end".to_vec())).unwrap().type_check().err(),
-        Some(Spanned {
-            beg: Position {
-              position: LexerPosition { line: 0, column: 0 },
-              ..Default::default()
-            },
-            end: Position {
-              position: LexerPosition { line: 0, column: 18 },
-              ..Default::default()
-            },
-            data: TypeError::BadSymmetricArg(vec![]),
-        })
-    );
-    assert_eq!(parser::parse_ast(Lexer::new(
-        b"set BasicBlock:
-            item_type = \"ir::basic_block::Obj\"
-            id_type = \"ir::basic_block::Id\"
-            item_getter = \"ir::basic_block::get($fun, $id)\"
-            id_getter = \"ir::basic_block::Obj::id($item)\"
-            iterator = \"ir::basic_block::iter($fun)\"
-            var_prefix = \"bb\"
-            new_objs = \"$objs.basic_block\"
-          end
-          define enum foo($lhs in BasicBlock):
-            symmetric
-            value A:
-            value B:
-          end".to_vec())).unwrap().type_check().err(),
-        Some(Spanned {
-            beg: Position {
-              position: LexerPosition { line: 9, column: 10 },
-              ..Default::default()
-            },
-            end: Position {
-              position: LexerPosition { line: 9, column: 46 },
-              ..Default::default()
-            },
-            data: TypeError::BadSymmetricArg(vec![
-                VarDef {
-                    name: RcStr::new(String::from("lhs")),
-                    set: SetRef {
-                        name: RcStr::new(String::from("BasicBlock")),
-                        var: None
-                    }
-                },
-            ]),
-        })
-    );
-    assert_eq!(parser::parse_ast(Lexer::new(
-        b"set BasicBlock:
-            item_type = \"ir::basic_block::Obj\"
-            id_type = \"ir::basic_block::Id\"
-            item_getter = \"ir::basic_block::get($fun, $id)\"
-            id_getter = \"ir::basic_block::Obj::id($item)\"
-            iterator = \"ir::basic_block::iter($fun)\"
-            var_prefix = \"bb\"
-            new_objs = \"$objs.basic_block\"
-          end
-          define enum foo($lhs in BasicBlock,
-                          $chs in BasicBlock,
-                          $rhs in BasicBlock):
-            symmetric
-            value A:
-            value B:
-          end".to_vec())).unwrap().type_check().err(),
-        Some(Spanned {
-            beg: Position {
-              position: LexerPosition { line: 9, column: 10 },
-              ..Default::default()
-            },
-            end: Position {
-              position: LexerPosition { line: 11, column: 46 },
-              ..Default::default()
-            },
-            data: TypeError::BadSymmetricArg(vec![
-                VarDef {
-                    name: RcStr::new(String::from("lhs")),
-                    set: SetRef {
-                        name: RcStr::new(String::from("BasicBlock")),
-                        var: None
-                    }
-                },
-                VarDef {
-                    name: RcStr::new(String::from("chs")),
-                    set: SetRef {
-                        name: RcStr::new(String::from("BasicBlock")),
-                        var: None
->>>>>>> 157b34cc
                     }
                 ]))
             );
-            assert_eq!(parser::parse_ast(Lexer::from(
+        }
+    }
+
+    mod symmetric {
+        pub use super::*;
+
+        #[test]
+        fn two() {
+            assert_eq!(parser::parse_ast(Lexer::new(
+                b"define enum foo():
+                    symmetric
+                    value A:
+                    value B:
+                  end".to_vec())).unwrap().type_check().err(),
+                Some(TypeError::BadSymmetricArg(Spanned {
+                    beg: Position::new_optional(LexerPosition::new(0, 12), None),
+                    end: Position::new_optional(LexerPosition::new(0, 15), None),
+                    data: String::from("foo"),
+                }, vec![]))
+            );
+            assert_eq!(parser::parse_ast(Lexer::new(
                 b"set BasicBlock:
                     item_type = \"ir::basic_block::Obj\"
                     id_type = \"ir::basic_block::Id\"
@@ -432,23 +315,59 @@
                     var_prefix = \"bb\"
                     new_objs = \"$objs.basic_block\"
                   end
+                  define enum foo($lhs in BasicBlock):
+                    symmetric
+                    value A:
+                    value B:
+                  end".to_vec())).unwrap().type_check().err(),
+                Some(TypeError::BadSymmetricArg(Spanned {
+                    beg: Position::new_optional(LexerPosition::new(9, 30), None),
+                    end: Position::new_optional(LexerPosition::new(9, 33), None),
+                    data: String::from("foo"),
+                }, vec![
+                    VarDef {
+                        name: Spanned {
+                            beg: Position::new_optional(LexerPosition::new(9, 34),
+                                None),
+                            end: Position::new_optional(LexerPosition::new(9, 38),
+                                None),
+                            data: RcStr::new(String::from("lhs"))
+                        },
+                        set: SetRef {
+                            name: RcStr::new(String::from("BasicBlock")),
+                            var: None
+                        }
+                    }
+                ]))
+            );
+            assert_eq!(parser::parse_ast(Lexer::new(
+                b"set BasicBlock:
+                    item_type = \"ir::basic_block::Obj\"
+                    id_type = \"ir::basic_block::Id\"
+                    item_getter = \"ir::basic_block::get($fun, $id)\"
+                    id_getter = \"ir::basic_block::Obj::id($item)\"
+                    iterator = \"ir::basic_block::iter($fun)\"
+                    var_prefix = \"bb\"
+                    new_objs = \"$objs.basic_block\"
+                  end
                   define enum foo($lhs in BasicBlock,
                                   $chs in BasicBlock,
                                   $rhs in BasicBlock):
-                    antisymmetric:
-                      A -> B
-                    value A:
-                    value B:
-                  end".to_vec())).unwrap().type_check().err(),
-                Some(TypeError::BadSymmetricArg(Spanned {
-                    beg: Position { line: 9, column: 30 },
-                    end: Position { line: 9, column: 33 },
+                    symmetric
+                    value A:
+                    value B:
+                  end".to_vec())).unwrap().type_check().err(),
+                Some(TypeError::BadSymmetricArg(Spanned {
+                    beg: Position::new_optional(LexerPosition::new(9, 30), None),
+                    end: Position::new_optional(LexerPosition::new(9, 33), None),
                     data: String::from("foo"),
                 }, vec![
                     VarDef {
                         name: Spanned {
-                            beg: Position { line: 9, column: 34 },
-                            end: Position { line: 9, column: 38 },
+                            beg: Position::new_optional(LexerPosition::new(9, 34),
+                                None),
+                            end: Position::new_optional(LexerPosition::new(9, 38),
+                                None),
                             data: RcStr::new(String::from("lhs"))
                         },
                         set: SetRef {
@@ -458,8 +377,10 @@
                     },
                     VarDef {
                         name: Spanned {
-                            beg: Position { line: 10, column: 34 },
-                            end: Position { line: 10, column: 38 },
+                            beg: Position::new_optional(LexerPosition::new(10, 34),
+                                None),
+                            end: Position::new_optional(LexerPosition::new(10, 38),
+                                None),
                             data: RcStr::new(String::from("chs"))
                         },
                         set: SetRef {
@@ -469,8 +390,10 @@
                     },
                     VarDef {
                         name: Spanned {
-                            beg: Position { line: 11, column: 34 },
-                            end: Position { line: 11, column: 38 },
+                            beg: Position::new_optional(LexerPosition::new(11, 34),
+                                None),
+                            end: Position::new_optional(LexerPosition::new(11, 38),
+                                None),
                             data: RcStr::new(String::from("rhs"))
                         },
                         set: SetRef {
@@ -484,7 +407,7 @@
 
         #[test]
         fn same() {
-            assert_eq!(parser::parse_ast(Lexer::from(
+            assert_eq!(parser::parse_ast(Lexer::new(
                 b"set BasicBlock:
                     item_type = \"ir::basic_block::Obj\"
                     id_type = \"ir::basic_block::Id\"
@@ -504,20 +427,21 @@
                     new_objs = \"$objs.basic_block\"
                   end
                   define enum foo($lhs in BasicBlock, $rhs in BasicBlock2):
-                    antisymmetric:
-                      A -> B
-                    value A:
-                    value B:
-                  end".to_vec())).unwrap().type_check().err(),
-                Some(TypeError::BadSymmetricArg(Spanned {
-                    beg: Position { line: 18, column: 30 },
-                    end: Position { line: 18, column: 33 },
+                    symmetric
+                    value A:
+                    value B:
+                  end".to_vec())).unwrap().type_check().err(),
+                Some(TypeError::BadSymmetricArg(Spanned {
+                    beg: Position::new_optional(LexerPosition::new(18, 30), None),
+                    end: Position::new_optional(LexerPosition::new(18, 33), None),
                     data: String::from("foo"),
                 }, vec![
                     VarDef {
                         name: Spanned {
-                            beg: Position { line: 18, column: 34 },
-                            end: Position { line: 18, column: 38 },
+                            beg: Position::new_optional(LexerPosition::new(18, 34),
+                                None),
+                            end: Position::new_optional(LexerPosition::new(18, 38),
+                                None),
                             data: RcStr::new(String::from("lhs"))
                         },
                         set: SetRef {
@@ -527,243 +451,19 @@
                     },
                     VarDef {
                         name: Spanned {
-                            beg: Position { line: 18, column: 54 },
-                            end: Position { line: 18, column: 58 },
+                            beg: Position::new_optional(LexerPosition::new(18, 54),
+                                None),
+                            end: Position::new_optional(LexerPosition::new(18, 58),
+                                None),
                             data: RcStr::new(String::from("rhs"))
                         },
                         set: SetRef {
                             name: RcStr::new(String::from("BasicBlock2")),
                             var: None
                         }
-                    }
-<<<<<<< HEAD
-                ]))
-            );
-        }
-    }
-
-    mod symmetric {
-        pub use super::*;
-
-        #[test]
-        fn two() {
-            assert_eq!(parser::parse_ast(Lexer::from(
-                b"define enum foo():
-                    symmetric
-                    value A:
-                    value B:
-                  end".to_vec())).unwrap().type_check().err(),
-                Some(TypeError::BadSymmetricArg(Spanned {
-                    beg: Position { line: 0, column: 12 },
-                    end: Position { line: 0, column: 15 },
-                    data: String::from("foo"),
-                }, vec![]))
-            );
-            assert_eq!(parser::parse_ast(Lexer::from(
-                b"set BasicBlock:
-                    item_type = \"ir::basic_block::Obj\"
-                    id_type = \"ir::basic_block::Id\"
-                    item_getter = \"ir::basic_block::get($fun, $id)\"
-                    id_getter = \"ir::basic_block::Obj::id($item)\"
-                    iterator = \"ir::basic_block::iter($fun)\"
-                    var_prefix = \"bb\"
-                    new_objs = \"$objs.basic_block\"
-                  end
-                  define enum foo($lhs in BasicBlock):
-                    symmetric
-                    value A:
-                    value B:
-                  end".to_vec())).unwrap().type_check().err(),
-                Some(TypeError::BadSymmetricArg(Spanned {
-                    beg: Position { line: 9, column: 30 },
-                    end: Position { line: 9, column: 33 },
-                    data: String::from("foo"),
-                }, vec![
-                    VarDef {
-                        name: Spanned {
-                            beg: Position { line: 9, column: 34 },
-                            end: Position { line: 9, column: 38 },
-                            data: RcStr::new(String::from("lhs"))
-                        },
-                        set: SetRef {
-                            name: RcStr::new(String::from("BasicBlock")),
-                            var: None
-                        }
-=======
-                },
-            ]),
-        })
-    );
-}
-
-#[test]
-fn enum_symmetric_same_parameter() {
-    assert_eq!(parser::parse_ast(Lexer::new(
-        b"set BasicBlock:
-            item_type = \"ir::basic_block::Obj\"
-            id_type = \"ir::basic_block::Id\"
-            item_getter = \"ir::basic_block::get($fun, $id)\"
-            id_getter = \"ir::basic_block::Obj::id($item)\"
-            iterator = \"ir::basic_block::iter($fun)\"
-            var_prefix = \"bb\"
-            new_objs = \"$objs.basic_block\"
-          end
-          set BasicBlock2:
-            item_type = \"ir::basic_block::Obj\"
-            id_type = \"ir::basic_block::Id\"
-            item_getter = \"ir::basic_block::get($fun, $id)\"
-            id_getter = \"ir::basic_block::Obj::id($item)\"
-            iterator = \"ir::basic_block::iter($fun)\"
-            var_prefix = \"bb\"
-            new_objs = \"$objs.basic_block\"
-          end
-          define enum foo($lhs in BasicBlock, $rhs in BasicBlock2):
-            symmetric
-            value A:
-            value B:
-          end".to_vec())).unwrap().type_check().err(),
-        Some(Spanned {
-            beg: Position {
-              position: LexerPosition { line: 18, column: 10 },
-              ..Default::default()
-            },
-            end: Position {
-              position: LexerPosition { line: 18, column: 67 },
-              ..Default::default()
-            },
-            data: TypeError::BadSymmetricArg(vec![
-                VarDef {
-                    name: RcStr::new(String::from("lhs")),
-                    set: SetRef {
-                        name: RcStr::new(String::from("BasicBlock")),
-                        var: None
->>>>>>> 157b34cc
                     }
                 ]))
             );
-            assert_eq!(parser::parse_ast(Lexer::from(
-                b"set BasicBlock:
-                    item_type = \"ir::basic_block::Obj\"
-                    id_type = \"ir::basic_block::Id\"
-                    item_getter = \"ir::basic_block::get($fun, $id)\"
-                    id_getter = \"ir::basic_block::Obj::id($item)\"
-                    iterator = \"ir::basic_block::iter($fun)\"
-                    var_prefix = \"bb\"
-                    new_objs = \"$objs.basic_block\"
-                  end
-                  define enum foo($lhs in BasicBlock,
-                                  $chs in BasicBlock,
-                                  $rhs in BasicBlock):
-                    symmetric
-                    value A:
-                    value B:
-                  end".to_vec())).unwrap().type_check().err(),
-                Some(TypeError::BadSymmetricArg(Spanned {
-                    beg: Position { line: 9, column: 30 },
-                    end: Position { line: 9, column: 33 },
-                    data: String::from("foo"),
-                }, vec![
-                    VarDef {
-                        name: Spanned {
-                            beg: Position { line: 9, column: 34 },
-                            end: Position { line: 9, column: 38 },
-                            data: RcStr::new(String::from("lhs"))
-                        },
-                        set: SetRef {
-                            name: RcStr::new(String::from("BasicBlock")),
-                            var: None
-                        }
-                    },
-                    VarDef {
-                        name: Spanned {
-                            beg: Position { line: 10, column: 34 },
-                            end: Position { line: 10, column: 38 },
-                            data: RcStr::new(String::from("chs"))
-                        },
-                        set: SetRef {
-                            name: RcStr::new(String::from("BasicBlock")),
-                            var: None
-                        }
-                    },
-                    VarDef {
-                        name: Spanned {
-                            beg: Position { line: 11, column: 34 },
-                            end: Position { line: 11, column: 38 },
-                            data: RcStr::new(String::from("rhs"))
-                        },
-                        set: SetRef {
-                            name: RcStr::new(String::from("BasicBlock")),
-                            var: None
-                        }
-                    },
-                ]))
-            );
         }
-
-        #[test]
-        fn same() {
-            assert_eq!(parser::parse_ast(Lexer::from(
-                b"set BasicBlock:
-                    item_type = \"ir::basic_block::Obj\"
-                    id_type = \"ir::basic_block::Id\"
-                    item_getter = \"ir::basic_block::get($fun, $id)\"
-                    id_getter = \"ir::basic_block::Obj::id($item)\"
-                    iterator = \"ir::basic_block::iter($fun)\"
-                    var_prefix = \"bb\"
-                    new_objs = \"$objs.basic_block\"
-                  end
-                  set BasicBlock2:
-                    item_type = \"ir::basic_block::Obj\"
-                    id_type = \"ir::basic_block::Id\"
-                    item_getter = \"ir::basic_block::get($fun, $id)\"
-                    id_getter = \"ir::basic_block::Obj::id($item)\"
-                    iterator = \"ir::basic_block::iter($fun)\"
-                    var_prefix = \"bb\"
-                    new_objs = \"$objs.basic_block\"
-                  end
-                  define enum foo($lhs in BasicBlock, $rhs in BasicBlock2):
-                    symmetric
-                    value A:
-                    value B:
-                  end".to_vec())).unwrap().type_check().err(),
-                Some(TypeError::BadSymmetricArg(Spanned {
-                    beg: Position { line: 18, column: 30 },
-                    end: Position { line: 18, column: 33 },
-                    data: String::from("foo"),
-                }, vec![
-                    VarDef {
-                        name: Spanned {
-                            beg: Position { line: 18, column: 34 },
-                            end: Position { line: 18, column: 38 },
-                            data: RcStr::new(String::from("lhs"))
-                        },
-                        set: SetRef {
-                            name: RcStr::new(String::from("BasicBlock")),
-                            var: None
-                        }
-                    },
-                    VarDef {
-                        name: Spanned {
-                            beg: Position { line: 18, column: 54 },
-                            end: Position { line: 18, column: 58 },
-                            data: RcStr::new(String::from("rhs"))
-                        },
-                        set: SetRef {
-                            name: RcStr::new(String::from("BasicBlock2")),
-                            var: None
-                        }
-                    }
-<<<<<<< HEAD
-                ]))
-            );
-        }
-    }
-}
-=======
-                }
-            ]),
-        })
-    );
-}
-*/
->>>>>>> 157b34cc
+    }
+}