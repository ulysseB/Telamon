--- conflicted
+++ resolved
@@ -10,52 +10,6 @@
 }
 
 impl EnumDef {
-<<<<<<< HEAD
-=======
-    /// This checks the undefined of value or alias from alias or antisymmetric.
-    fn check_undefined(&self) -> Result<(), TypeError> {
-        let mut hash: HashMap<String, _> = HashMap::default();
-
-        for stmt in self.statements.iter() {
-            match stmt {
-                EnumStatement::Value(spanned, ..) | EnumStatement::Alias(spanned, ..) => {
-                    hash.insert(spanned.data.to_owned(), ());
-                }
-                _ => {}
-            }
-        }
-        for stmt in self.statements.iter() {
-            match stmt {
-                EnumStatement::AntiSymmetric(spanned) => {
-                    for (first, second) in spanned.data.iter() {
-                        if !hash.contains_key(&first.to_owned()) {
-                            Err(TypeError::Undefined {
-                                object_name: spanned.with_data(first.to_owned()),
-                            })?;
-                        }
-                        if !hash.contains_key(&second.to_owned()) {
-                            Err(TypeError::Undefined {
-                                object_name: spanned.with_data(second.to_owned()),
-                            })?;
-                        }
-                    }
-                }
-                EnumStatement::Alias(spanned, _, sets, ..) => {
-                    for set in sets {
-                        if !hash.contains_key(&set.to_owned()) {
-                            Err(TypeError::Undefined {
-                                object_name: spanned.with_data(set.to_owned()),
-                            })?;
-                        }
-                    }
-                }
-                _ => {}
-            }
-        }
-        Ok(())
-    }
->>>>>>> 7424264b
-
     /// This checks that there isn't any doublon in the field list.
     fn check_redefinition_field(&self) -> Result<(), TypeError> {
         let mut hash: HashMap<String, _> = HashMap::default();
