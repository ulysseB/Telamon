--- conflicted
+++ resolved
@@ -10,35 +10,32 @@
 }
 
 impl EnumDef {
-<<<<<<< HEAD
 
     /// This checks that there isn't any doublon in the field list.
     fn check_declare_field(&self) -> Result<(), TypeError> {
-=======
-    /// This checks the undefined of value or alias from alias or antisymmetric.
-    fn check_undefined(&self) -> Result<(), TypeError> {
->>>>>>> 7081a2ab
         let mut hash: HashMap<String, _> = HashMap::default();
         let mut symmetric: Option<Spanned<()>> = None;
         let mut antisymmetric: Option<Spanned<()>> = None;
 
         for stmt in self.statements.iter() {
             match stmt {
-<<<<<<< HEAD
                 EnumStatement::AntiSymmetric(spanned) => {
                     if let Some(ref before) = antisymmetric {
-                        Err(TypeError::Redefinition(
-                                before.with_data(Hint::EnumAttribute),
-                                spanned.with_data(String::from("Antisymmetric"))))?;
+                        Err(TypeError::Redefinition {
+                            object_kind: before.with_data(Hint::EnumAttribute),
+                            object_name: spanned.with_data(
+                                String::from("Antisymmetric"))
+                        })?;
                     } else {
                         antisymmetric = Some(spanned.with_data(()));
                     }
                 },
                 EnumStatement::Symmetric(spanned) => {
                     if let Some(ref before) = symmetric {
-                        Err(TypeError::Redefinition(
-                                before.with_data(Hint::EnumAttribute),
-                                spanned.with_data(String::from("Symmetric"))))?;
+                        Err(TypeError::Redefinition {
+                            object_kind: before.with_data(Hint::EnumAttribute),
+                            object_name: spanned.with_data(String::from("Symmetric"))
+                        })?;
                     } else {
                         symmetric = Some(spanned.with_data(()));
                     }
@@ -47,11 +44,77 @@
                 EnumStatement::Alias(spanned, ..) => {
                     if let Some(before) = hash.insert(spanned.data.to_owned(),
                                                       spanned.with_data(())) {
-                        Err(TypeError::Redefinition(
-                            before.with_data(Hint::EnumAttribute),
-                            spanned.with_data(spanned.data.to_owned())
-                        ))?;
-=======
+                        Err(TypeError::Redefinition {
+                            object_kind: before.with_data(Hint::EnumAttribute),
+                            object_name: spanned.with_data(spanned.data.to_owned())
+                        })?;
+                    }
+                },
+            }
+
+        }
+        Ok(())
+    }
+
+    /// This checks that there isn't any doublon in parameter list.
+    fn check_declare_parameter(&self) -> Result<(), TypeError> {
+        let mut hash: HashMap<String, _> = HashMap::default();
+        for VarDef { name, .. } in self.variables.as_slice() {
+            if let Some(before) = hash.insert(name.data.to_string(),
+                                              name.with_data(())) {
+                Err(TypeError::Redefinition {
+                    object_kind: before.with_data(Hint::EnumAttribute),
+                    object_name: name.with_data(name.data.to_string())
+                })?;
+            }
+        }
+        Ok(())
+    }
+
+    /// This checks that both fields symmetric and antisymmetric aren't defined
+    /// in the same enumeration.
+    fn check_conflict(&self) -> Result<(), TypeError> {
+        let mut symmetric: Option<Spanned<()>> = None;
+        let mut antisymmetric: Option<Spanned<()>> = None;
+
+        for stmt in self.statements.iter() {
+            match stmt {
+                EnumStatement::AntiSymmetric(spanned) => {
+                    if let Some(ref symmetric) = symmetric {
+                        Err(TypeError::Conflict {
+                            object_fields: (
+                                symmetric.with_data(String::from("Symmetric")),
+                                spanned.with_data(String::from("Antisymmetric"))
+                            )
+                        })?;
+                    } else {
+                        antisymmetric = Some(spanned.with_data(()));
+                    }
+                },
+                EnumStatement::Symmetric(spanned) => {
+                    if let Some(ref antisymmetric) = antisymmetric {
+                        Err(TypeError::Conflict {
+                            object_fields: (
+                                antisymmetric.with_data(String::from("Antisymmetric")),
+                                spanned.with_data(String::from("Symmetric"))
+                            )
+                        })?;
+                    } else {
+                        symmetric = Some(spanned.with_data(()));
+                    }
+                },
+                _ => {},
+            }
+        }
+        Ok(())
+    }
+
+    /// This checks the undefined of value or alias from alias or antisymmetric.
+    fn check_field(&self) -> Result<(), TypeError> {
+        let mut hash: HashMap<String, _> = HashMap::default();
+
+        for stmt in self.statements.iter() {
+            match stmt {
                 EnumStatement::Value(spanned, ..) |
                 EnumStatement::Alias(spanned, ..) => {
                     hash.insert(spanned.data.to_owned(), ());
@@ -72,6 +135,7 @@
                             Err(TypeError::Undefined {
                                 object_name: spanned.with_data(second.to_owned())
                             })?;
+
                         }
                     }
                 },
@@ -82,200 +146,13 @@
                                 object_name: spanned.with_data(set.to_owned())
                             })?;
                         }
->>>>>>> 7081a2ab
-                    }
-                },
-            }
-
-        }
-        Ok(())
-    }
-
-<<<<<<< HEAD
-    /// This checks that there isn't any doublon in parameter list.
-    fn check_declare_parameter(&self) -> Result<(), TypeError> {
-=======
-    /// This checks that there isn't any doublon in the field list.
-    fn check_redefinition_field(&self) -> Result<(), TypeError> {
->>>>>>> 7081a2ab
-        let mut hash: HashMap<String, _> = HashMap::default();
-        for VarDef { name, .. } in self.variables.as_slice() {
-            if let Some(before) = hash.insert(name.data.to_string(),
-                                              name.with_data(())) {
-                Err(TypeError::Redefinition(
-                    before.with_data(Hint::EnumAttribute),
-                    name.with_data(name.data.to_string())
-                ))?;
-            }
-        }
-        Ok(())
-    }
-
-    /// This checks that both fields symmetric and antisymmetric aren't defined
-    /// in the same enumeration.
-    fn check_conflict(&self) -> Result<(), TypeError> {
-        let mut symmetric: Option<Spanned<()>> = None;
-        let mut antisymmetric: Option<Spanned<()>> = None;
-
-        for stmt in self.statements.iter() {
-            match stmt {
-                EnumStatement::AntiSymmetric(spanned) => {
-<<<<<<< HEAD
-                    if let Some(ref symmetric) = symmetric {
-                        Err(TypeError::Conflict(
-                            symmetric.with_data(String::from("Symmetric")),
-                            spanned.with_data(String::from("Antisymmetric")),
-                        ))?;
-=======
-                    if let Some(ref before) = antisymmetric {
-                        Err(TypeError::Redefinition {
-                            object_kind: before.with_data(Hint::EnumAttribute),
-                            object_name: spanned.with_data(
-                                String::from("Antisymmetric"))
-                        })?;
->>>>>>> 7081a2ab
-                    } else {
-                        antisymmetric = Some(spanned.with_data(()));
-                    }
-                },
-                EnumStatement::Symmetric(spanned) => {
-<<<<<<< HEAD
-                    if let Some(ref antisymmetric) = antisymmetric {
-                        Err(TypeError::Conflict(
-                            antisymmetric.with_data(String::from("Antisymmetric")),
-                            spanned.with_data(String::from("Symmetric")),
-                        ))?;
-=======
-                    if let Some(ref before) = symmetric {
-                        Err(TypeError::Redefinition {
-                            object_kind: before.with_data(Hint::EnumAttribute),
-                            object_name: spanned.with_data(String::from("Symmetric"))
-                        })?;
->>>>>>> 7081a2ab
-                    } else {
-                        symmetric = Some(spanned.with_data(()));
-                    }
-                },
-                _ => {},
-            }
-        }
-        Ok(())
-    }
-
-    /// This checks the undefined of value or alias from alias or antisymmetric.
-    fn check_field(&self) -> Result<(), TypeError> {
-        let mut hash: HashMap<String, _> = HashMap::default();
-
-        for stmt in self.statements.iter() {
-            match stmt {
-                EnumStatement::Value(spanned, ..) |
-                EnumStatement::Alias(spanned, ..) => {
-<<<<<<< HEAD
-                    hash.insert(spanned.data.to_owned(), ());
-                },
-                _ => {},
-            }
-        }
-        for stmt in self.statements.iter() {
-            match stmt {
-                EnumStatement::AntiSymmetric(spanned) => {
-                    for (first, second) in spanned.data.iter() {
-                        if !hash.contains_key(&first.to_owned()) {
-                            Err(TypeError::Undefined(
-                                spanned.with_data(first.to_owned())))?;
-                        }
-                        if !hash.contains_key(&second.to_owned()) {
-                            Err(TypeError::Undefined(
-                                spanned.with_data(second.to_owned())))?;
-                        }
-                    }
-                },
-                EnumStatement::Alias(spanned, _, sets, ..) => {
-                    for set in sets {
-                        if !hash.contains_key(&set.to_owned()) {
-                            Err(TypeError::Undefined(
-                                spanned.with_data(set.to_owned())))?;
-                        }
-=======
-                    if let Some(before) = hash.insert(spanned.data.to_owned(),
-                                                      spanned.with_data(())) {
-                        Err(TypeError::Redefinition {
-                            object_kind: before.with_data(Hint::EnumAttribute),
-                            object_name: spanned.with_data(spanned.data.to_owned())
-                        })?;
-                    }
-                },
-            }
-
-        }
-        Ok(())
-    }
-
-    /// This checks that there isn't any doublon in parameter list.
-    fn check_redefinition_parameter(&self) -> Result<(), TypeError> {
-        let mut hash: HashMap<String, _> = HashMap::default();
-        for VarDef { name, .. } in self.variables.as_slice() {
-            if let Some(before) = hash.insert(name.data.to_string(),
-                                              name.with_data(())) {
-                Err(TypeError::Redefinition {
-                    object_kind: before.with_data(Hint::EnumAttribute),
-                    object_name: name.with_data(name.data.to_string())
-                })?;
-            }
-        }
-        Ok(())
-    }
-
-    /// This checks that both fields symmetric and antisymmetric aren't defined
-    /// in the same enumeration.
-    fn check_conflict(&self) -> Result<(), TypeError> {
-        let mut symmetric: Option<Spanned<()>> = None;
-        let mut antisymmetric: Option<Spanned<()>> = None;
-
-        for stmt in self.statements.iter() {
-            match stmt {
-                EnumStatement::AntiSymmetric(spanned) => {
-                    if let Some(ref symmetric) = symmetric {
-                        Err(TypeError::Conflict {
-                            object_fields: (
-                                symmetric.with_data(String::from("Symmetric")),
-                                spanned.with_data(String::from("Antisymmetric"))
-                            )
-                        })?;
-                    } else {
-                        antisymmetric = Some(spanned.with_data(()));
-                    }
-                },
-                EnumStatement::Symmetric(spanned) => {
-                    if let Some(ref antisymmetric) = antisymmetric {
-                        Err(TypeError::Conflict {
-                            object_fields: (
-                                antisymmetric.with_data(String::from("Antisymmetric")),
-                                spanned.with_data(String::from("Symmetric"))
-                            )
-                        })?;
-                    } else {
-                        symmetric = Some(spanned.with_data(()));
->>>>>>> 7081a2ab
-                    }
-                },
-                _ => {},
-            }
-        }
-        Ok(())
-    }
-<<<<<<< HEAD
-
-    /// This checks that there is two parameters if the field symmetric is defined.
-    fn check_two_parameter(&self) -> Result<(), TypeError> {
-        if self.statements.iter().find(|item| item.is_symmetric()
-                                           || item.is_antisymmetric()).is_some() {
-            if self.variables.len() != 2 {
-                Err(TypeError::BadSymmetricArg(
-                        self.name.to_owned(),
-                        self.variables.to_owned())
-                )?;
-=======
+                    }
+                },
+                _ => {},
+            }
+        }
+        Ok(())
+    }
 
     /// This checks that there is two parameters if the field symmetric is defined.
     fn check_two_parameter(&self) -> Result<(), TypeError> {
@@ -306,28 +183,6 @@
                     }
                 },
                 _ => {},
->>>>>>> 7081a2ab
-            }
-        }
-        Ok(())
-    }
-
-<<<<<<< HEAD
-    /// This checkls that the parameters share the same type.
-    fn check_same_parameter(&self) -> Result<(), TypeError> {
-        if self.statements.iter().find(|item| item.is_symmetric()
-                                           || item.is_antisymmetric()).is_some() {
-            match self.variables.as_slice() {
-                [VarDef { name: _, set: SetRef { name, .. } },
-                 VarDef { name: _, set: SetRef { name: rhs_name, .. } }] => {
-                    if name != rhs_name {
-                        Err(TypeError::BadSymmetricArg(
-                                self.name.to_owned(),
-                                self.variables.to_owned())
-                        )?;
-                    }
-                },
-                _ => {},
             }
         }
         Ok(())
@@ -343,13 +198,6 @@
     /// Type checks the define's condition.
     pub fn define(&self) -> Result<(), TypeError> {
         self.check_field()?;
-=======
-    /// Type checks the condition.
-    pub fn type_check(&self) -> Result<(), TypeError> {
-        self.check_undefined()?;
-        self.check_redefinition_parameter()?;
-        self.check_redefinition_field()?;
->>>>>>> 7081a2ab
         self.check_two_parameter()?;
         self.check_same_parameter()?;
         self.check_conflict()?;
