--- conflicted
+++ resolved
@@ -18,10 +18,10 @@
         let mut hash: HashMap<_, Spanned<()>> = HashMap::default();
         for (key, ..) in self.keys.iter() {
             if let Some(pre) = hash.insert(key.data.to_owned(), key.with_data(())) {
-                Err(TypeError::Redefinition(
-                    pre.with_data(Hint::Set),
-                    key.with_data(key.data.to_string()),
-                ))?;
+                Err(TypeError::Redefinition {
+                    object_kind: pre.with_data(Hint::Set),
+                    object_name: key.with_data(key.data.to_string()),
+                })?;
             }
         }
         Ok(())
@@ -79,23 +79,9 @@
         Ok(())
     }
 
-<<<<<<< HEAD
     /// Type checks the declare's condition.
     pub fn declare(&self) -> Result<(), TypeError> {
         self.check_declare()?;
-=======
-    /// This checks that thereisn't any keys doublon.
-    fn check_redefinition(&self) -> Result<(), TypeError> {
-        let mut hash: HashMap<_, Spanned<()>> = HashMap::default();
-        for (key, ..) in self.keys.iter() {
-            if let Some(pre) = hash.insert(key.data.to_owned(), key.with_data(())) {
-                Err(TypeError::Redefinition {
-                    object_kind: pre.with_data(Hint::Set),
-                    object_name: key.with_data(key.data.to_string()),
-                })?;
-            }
-        }
->>>>>>> 7081a2ab
         Ok(())
     }
 
