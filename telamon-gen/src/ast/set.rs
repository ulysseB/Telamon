use super::*;

#[derive(Debug, Clone)]
pub struct SetDef {
    pub name: Spanned<String>,
    pub doc: Option<String>,
    pub arg: Option<VarDef>,
    pub superset: Option<SetRef>,
    pub disjoint: Vec<String>,
    pub keys: Vec<(Spanned<ir::SetDefKey>, Option<VarDef>, String)>,
    pub quotient: Option<Quotient>,
}

impl SetDef {
<<<<<<< HEAD

    /// This checks that thereisn't any keys doublon.
    fn check_redefinition_key(&self) -> Result<(), TypeError> {
        let mut hash: HashMap<_, Spanned<()>> = HashMap::default();
        for (key, ..) in self.keys.iter() {
            if let Some(pre) = hash.insert(key.data.to_owned(), key.with_data(())) {
                Err(TypeError::Redefinition {
                    object_kind: pre.with_data(Hint::Set),
                    object_name: key.with_data(key.data.to_string()),
                })?;
            }
        }
        Ok(())
    }

=======
>>>>>>> 7424264b
    /// This checks the presence of keys ItemType, IdType, ItemGetter, IdGetter and Iter.
    /// When there is a superset, this checks too the presence of FromSuperset keyword.
    fn check_missing_entry(&self) -> Result<(), TypeError> {
        let keys = self
            .keys
            .iter()
            .map(|(k, _, _)| k.data)
            .collect::<Vec<ir::SetDefKey>>();

        for ref key in ir::SetDefKey::REQUIRED.iter() {
            if !keys.contains(&key) {
                Err(TypeError::MissingEntry {
                    object_name: self.name.data.to_owned(),
                    object_field: self.name.with_data(key.to_string()),
                })?;
            }
        }
        if self.superset.is_some() && !keys.contains(&&ir::SetDefKey::FromSuperset) {
            Err(TypeError::MissingEntry {
                object_name: self.name.data.to_owned(),
                object_field: self
                    .name
                    .with_data(ir::SetDefKey::FromSuperset.to_string()),
            })?;
        }
        Ok(())
    }

    /// Type checks the declare's condition.
    pub fn declare(&self, context: &mut CheckerContext) -> Result<(), TypeError> {
        context.declare_set(self.name.to_owned())
    }

    /// Type checks the define's condition.
    pub fn define(&self, context: &CheckerContext) -> Result<(), TypeError> {
        context.check_set_define(&self.name, &self.arg, &self.superset)?;
        self.check_redefinition_key()?;
        self.check_missing_entry()?;
        Ok(())
    }
}

impl PartialEq for SetDef {
    fn eq(&self, rhs: &Self) -> bool {
        self.name == rhs.name
    }
}<|MERGE_RESOLUTION|>--- conflicted
+++ resolved
@@ -12,7 +12,6 @@
 }
 
 impl SetDef {
-<<<<<<< HEAD
 
     /// This checks that thereisn't any keys doublon.
     fn check_redefinition_key(&self) -> Result<(), TypeError> {
@@ -28,8 +27,6 @@
         Ok(())
     }
 
-=======
->>>>>>> 7424264b
     /// This checks the presence of keys ItemType, IdType, ItemGetter, IdGetter and Iter.
     /// When there is a superset, this checks too the presence of FromSuperset keyword.
     fn check_missing_entry(&self) -> Result<(), TypeError> {
