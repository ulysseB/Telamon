#![allow(unused_variables)]

//! Syntaxic tree for the constraint description.

mod choice;
mod constrain;
<<<<<<< HEAD
mod typing_context;
=======
mod context;
>>>>>>> 7424264b
mod error;
mod set;
mod trigger;

use constraint::dedup_inputs;
use constraint::Constraint as TypedConstraint;
use indexmap::IndexMap;
use ir;
use itertools::Itertools;
use print;
use regex::Regex;
use std;
use std::collections::{hash_map, BTreeSet};
use std::fmt;
<<<<<<< HEAD
use std::collections::{BTreeSet, hash_map};
=======
use std::ops::Deref;
>>>>>>> 7424264b
use utils::*;

pub use self::choice::enumeration::EnumDef;
pub use self::choice::integer::IntegerDef;
pub use self::choice::ChoiceDef;
pub use self::constrain::Constraint;
use self::context::TypingContext;
pub use self::error::{Hint, TypeError};
<<<<<<< HEAD
use self::typing_context::CheckerContext;

pub use super::lexer::{Position, Spanned};

=======
pub use self::set::SetDef;
use self::trigger::TriggerDef;

pub use super::lexer::{Position, Spanned};

/// CheckContext is a type system.
#[derive(Debug, Default)]
struct CheckerContext {
    /// Map Name of unique identifiant.
    hash: HashMap<String, Spanned<Hint>>,
}

impl CheckerContext {
    /// This checks the undefined of EnumDef or IntegerDef.
    fn check_undefined_choicedef(&self, statement: ChoiceDef) -> Result<(), TypeError> {
        match statement {
            ChoiceDef::EnumDef(EnumDef {
                name: ref spanned,
                doc: _,
                ref variables,
                ..
            })
            | ChoiceDef::IntegerDef(IntegerDef {
                name: ref spanned,
                doc: _,
                ref variables,
                ..
            }) => {
                for VarDef {
                    name: _,
                    set: SetRef { name, .. },
                } in variables
                {
                    let name: &String = name.deref();
                    if !self.hash.contains_key(name) {
                        Err(TypeError::Undefined {
                            object_name: spanned.with_data(name.to_owned()),
                        })?;
                    }
                }
            }
            _ => {}
        }
        Ok(())
    }

    /// This checks the undefined of SetDef superset and arg.
    fn check_undefined_setdef(&self, statement: &SetDef) -> Result<(), TypeError> {
        match statement {
            SetDef {
                name: spanned,
                doc: _,
                arg,
                superset,
                disjoint: _,
                keys,
                ..
            } => {
                if let Some(VarDef {
                    name: _,
                    set: SetRef { name, .. },
                }) = arg
                {
                    let name: &String = name.deref();
                    if !self.hash.contains_key(name) {
                        Err(TypeError::Undefined {
                            object_name: spanned.with_data(name.to_owned()),
                        })?;
                    }
                }
                if let Some(SetRef {
                    name: supername, ..
                }) = superset
                {
                    let name: &String = supername.deref();
                    if !self.hash.contains_key(name) {
                        Err(TypeError::Undefined {
                            object_name: spanned.with_data(name.to_owned()),
                        })?;
                    }
                }
            }
        }
        Ok(())
    }

    /// This checks the redefinition of SetDef, EnumDef and IntegerDef.
    fn check_redefinition(&mut self, statement: &Statement) -> Result<(), TypeError> {
        match statement {
            Statement::SetDef(SetDef { name: spanned, .. })
            | Statement::ChoiceDef(ChoiceDef::EnumDef(EnumDef {
                name: spanned, ..
            }))
            | Statement::ChoiceDef(ChoiceDef::IntegerDef(IntegerDef {
                name: spanned,
                ..
            })) => {
                let data: Hint = Hint::from(statement);
                let value: Spanned<Hint> = spanned.with_data(data);
                if let Some(pre) = self.hash.insert(spanned.data.to_owned(), value) {
                    Err(TypeError::Redefinition {
                        object_kind: pre,
                        object_name: spanned.with_data(spanned.data.to_owned()),
                    })
                } else {
                    Ok(())
                }
            }
            _ => Ok(()),
        }
    }

    /// Type checks the condition.
    pub fn type_check(&mut self, statement: &Statement) -> Result<(), TypeError> {
        self.check_redefinition(&statement)?;
        match statement {
            Statement::ChoiceDef(ChoiceDef::EnumDef(ref enumeration)) => {
                self.check_undefined_choicedef(ChoiceDef::EnumDef(enumeration.clone()))?;
            }
            Statement::ChoiceDef(ChoiceDef::IntegerDef(ref integer)) => {
                self.check_undefined_choicedef(ChoiceDef::IntegerDef(integer.clone()))?;
            }
            Statement::SetDef(ref set) => {
                self.check_undefined_setdef(set)?;
            }
            _ => {}
        }
        Ok(())
    }
}

>>>>>>> 7424264b
#[derive(Debug)]
pub struct Ast {
    pub statements: Vec<Statement>,
}

impl Ast {
    /// Generate the defintion of choices and the list of constraints.
<<<<<<< HEAD
    /// TODO: remove typing context
    pub fn type_check(self)
        -> Result<(ir::IrDesc, Vec<TypedConstraint>), TypeError> {
=======
    pub fn type_check(self) -> Result<(ir::IrDesc, Vec<TypedConstraint>), TypeError> {
>>>>>>> 7424264b
        let mut checker = CheckerContext::default();
        let mut context = TypingContext::default();

        // declare
        for statement in self.statements.iter() {
            statement.declare(&mut checker)?;
        }
        // define
        for statement in self.statements.iter() {
            statement.define(&mut checker)?;
        }
        // typing context
        for statement in self.statements {
            context.add_statement(statement);
        }
        Ok(context.finalize())
    }
}

/// A toplevel definition or constraint.
#[derive(Debug)]
pub enum Statement {
    ChoiceDef(ChoiceDef),
    TriggerDef {
        foralls: Vec<VarDef>,
        conditions: Vec<Condition>,
        code: String,
    },
    SetDef(SetDef),
    Require(Constraint),
}

impl Statement {
    pub fn declare(&self, context: &mut CheckerContext) -> Result<(), TypeError> {
        match self {
            Statement::SetDef(def) => def.declare(context),
            Statement::ChoiceDef(def) => def.declare(context),
            _ => Ok(()),
        }
    }

    pub fn define(&self, context: &mut CheckerContext) -> Result<(), TypeError> {
        match self {
            Statement::SetDef(def) => def.define(context),
            Statement::ChoiceDef(def) => def.define(context),
            _ => Ok(()),
        }
    }
}

#[derive(Clone, Debug)]
pub struct Quotient {
    pub item: VarDef,
    pub representant: RcStr,
    pub conditions: Vec<Condition>,
    pub equiv_relation: (String, Vec<RcStr>),
}

/// Checks to perform once the statements have been declared.
enum Check {
    /// Ensures the inverse of the value set is itself.
    IsSymmetric { choice: RcStr, values: Vec<RcStr> },
}

impl Check {
    /// Performs the check.
    fn check(&self, ir_desc: &ir::IrDesc) {
        match *self {
            Check::IsSymmetric {
                ref choice,
                ref values,
            } => Check::is_symmetric(ir_desc, choice, values),
        }
    }

    /// Ensures the value set of the given choice is symmetric.
    fn is_symmetric(ir_desc: &ir::IrDesc, choice: &str, values: &[RcStr]) {
        let choice = ir_desc.get_choice(choice);
        assert!(choice.arguments().is_symmetric());
        let enum_ = choice.choice_def().as_enum().expect("enum choice expected");
        let enum_ = ir_desc.get_enum(enum_);
        let value_set = enum_.expand(values.iter().cloned());
        let inverse_set = value_set.iter().map(|v| enum_.inverse(v).clone()).collect();
        assert_eq!(value_set, inverse_set);
    }
}

#[derive(Clone, Debug)]
pub struct CounterBody {
    pub base: String,
    pub kind: ir::CounterKind,
    pub iter_vars: Vec<VarDef>,
    pub value: CounterVal,
    pub conditions: Vec<Condition>,
}

/// Indicates if an enum exhibits symmetry.
#[derive(Debug)]
pub enum Symmetry {
    Symmetric,
    AntiSymmetric(Vec<(RcStr, RcStr)>),
}

/// References a set.
#[derive(Clone, Debug)]
pub struct SetRef {
    pub name: RcStr,
    pub var: Option<RcStr>,
}

impl PartialEq for SetRef {
    fn eq(&self, rhs: &Self) -> bool {
        self.name == rhs.name
    }
}

impl SetRef {
    fn type_check(&self, ir_desc: &ir::IrDesc, var_map: &VarMap) -> ir::Set {
        let set_def = ir_desc.get_set_def(&self.name);
        let var = if let Some(ref var) = self.var {
            Some(var_map.type_check(var, set_def.arg().unwrap()))
        } else {
            assert!(set_def.arg().is_none());
            None
        };
        ir::Set::new(set_def, var)
    }
}

/// Defines a variable.
#[derive(Debug, Clone)]
pub struct VarDef {
    pub name: Spanned<RcStr>,
    pub set: SetRef,
}

impl PartialEq for VarDef {
    fn eq(&self, rhs: &Self) -> bool {
        self.set == rhs.set
    }
}

/// Maps variables to their set and position.
#[derive(Default)]
struct VarMap {
    map: HashMap<RcStr, (ir::Variable, ir::Set)>,
    next_arg_id: usize,
    next_forall_id: usize,
}

impl VarMap {
    /// Declares a new argument variable.
    fn decl_argument(&mut self, ir_desc: &ir::IrDesc, var_def: VarDef) -> ir::Set {
        let var = ir::Variable::Arg(self.next_arg_id);
        self.next_arg_id += 1;
        self.decl_var(ir_desc, var_def, var)
    }

    /// Declares a new forall variable.
    fn decl_forall(&mut self, ir_desc: &ir::IrDesc, var_def: VarDef) -> ir::Set {
        let var = ir::Variable::Forall(self.next_forall_id);
        self.next_forall_id += 1;
        self.decl_var(ir_desc, var_def, var)
    }

    /// Declares a variable.
    fn decl_var(
        &mut self,
        ir_desc: &ir::IrDesc,
        var_def: VarDef,
        var: ir::Variable,
    ) -> ir::Set {
        let set = var_def.set.type_check(ir_desc, self);
        match self.map.entry(var_def.name.data.clone()) {
            hash_map::Entry::Occupied(..) => {
                panic!("variable {} defined twice", var_def.name.data)
            }
            hash_map::Entry::Vacant(entry) => {
                entry.insert((var, set.clone()));
            }
        };
        set
    }

    /// Returns the variable associated with a name,
    fn get_var(&self, name: &str) -> ir::Variable {
        self.map[name].0
    }

    /// Returns the variable associated with a name and checks its set.
    fn type_check(&self, name: &str, expected: &ir::Set) -> ir::Variable {
        let &(var, ref given_t) = self.get(name);
        assert!(
            given_t.is_subset_of_def(expected),
            "{:?} !< {:?}",
            given_t,
            expected
        );
        var
    }

    /// Returns the entry for a variable given its name.
    fn get(&self, name: &str) -> &(ir::Variable, ir::Set) {
        self.map
            .get(name)
            .unwrap_or_else(|| panic!("undefined variable {}", name))
    }

    /// Returns the maping of variables to sets.
    fn env(&self) -> HashMap<ir::Variable, ir::Set> {
        self.map.values().cloned().collect()
    }
}

/// One of the condition that has to be respected by a constraint.
#[derive(Debug, Clone)]
pub enum Condition {
    Is {
        lhs: ChoiceInstance,
        rhs: Vec<RcStr>,
        is: bool,
    },
    Code(RcStr, bool),
    Bool(bool),
    CmpCode {
        lhs: ChoiceInstance,
        rhs: RcStr,
        op: ir::CmpOp,
    },
    CmpInput {
        lhs: ChoiceInstance,
        rhs: ChoiceInstance,
        op: ir::CmpOp,
    },
}

impl Condition {
    fn new_is_bool(choice: ChoiceInstance, is: bool) -> Self {
        Condition::Is {
            lhs: choice,
            rhs: vec!["TRUE".into()],
            is,
        }
    }

    /// Type checks the condition.
    fn type_check(
        self,
        ir_desc: &ir::IrDesc,
        var_map: &VarMap,
        inputs: &mut Vec<ir::ChoiceInstance>,
    ) -> ir::Condition {
        match self {
            Condition::Code(code, negate) => ir::Condition::Code {
                code: type_check_code(code, var_map),
                negate,
            },
            Condition::Is { lhs, rhs, is } => {
                let choice = ir_desc.get_choice(&lhs.name);
                let enum_ = ir_desc.get_enum(choice.choice_def().as_enum().unwrap());
                let input_id = add_input(lhs, ir_desc, var_map, inputs);
                ir::Condition::Enum {
                    input: input_id,
                    values: type_check_enum_values(enum_, rhs),
                    negate: !is,
                    inverse: false,
                }
            }
            Condition::CmpCode { lhs, rhs, op } => {
                let choice = ir_desc.get_choice(&lhs.name);
                choice.choice_def().is_valid_operator(op);
                if let ir::ChoiceDef::Enum(..) = *choice.choice_def() {
                    panic!("enums cannot be compared to host code");
                }
                ir::Condition::CmpCode {
                    lhs: add_input(lhs, ir_desc, var_map, inputs),
                    rhs: type_check_code(rhs, var_map),
                    op: op,
                }
            }
            Condition::CmpInput { lhs, rhs, op } => {
                assert_eq!(lhs.name, rhs.name);
                let choice = ir_desc.get_choice(&lhs.name);
                let lhs_input = add_input(lhs, ir_desc, var_map, inputs);
                let rhs_input = add_input(rhs, ir_desc, var_map, inputs);
                assert!(choice.choice_def().is_valid_operator(op));
                assert!(choice.choice_def().is_valid_operator(op.inverse()));
                ir::Condition::CmpInput {
                    lhs: lhs_input,
                    rhs: rhs_input,
                    op: op,
                    inverse: false,
                }
            }
            Condition::Bool(b) => ir::Condition::Bool(b),
        }
    }

    /// Negates the condition.
    fn negate(&mut self) {
        match *self {
            Condition::Is {
                is: ref mut negate, ..
            }
            | Condition::Code(_, ref mut negate) => *negate = !*negate,
            Condition::CmpCode { ref mut op, .. }
            | Condition::CmpInput { ref mut op, .. } => op.negate(),
            Condition::Bool(ref mut b) => *b = !*b,
        }
    }
}

/// Typecheck and adds an input to the inputs vector.
fn add_input(
    choice: ChoiceInstance,
    ir_desc: &ir::IrDesc,
    var_map: &VarMap,
    inputs: &mut Vec<ir::ChoiceInstance>,
) -> usize {
    let choice_def = ir_desc.get_choice(&choice.name);
    let vars = choice
        .vars
        .iter()
        .zip_eq(choice_def.arguments().sets())
        .map(|(v, expected_t)| var_map.type_check(v, expected_t))
        .collect();
    let input_id = inputs.len();
    inputs.push(ir::ChoiceInstance {
        choice: choice.name,
        vars: vars,
    });
    input_id
}

/// A reference to a choice instantiated with the given variables.
#[derive(Debug, Clone)]
pub struct ChoiceInstance {
    pub name: RcStr,
    pub vars: Vec<RcStr>,
}

impl ChoiceInstance {
    /// Type check the choice instance.
    fn type_check(&self, ir_desc: &ir::IrDesc, var_map: &VarMap) -> ir::ChoiceInstance {
        let choice = ir_desc.get_choice(&self.name);
        let vars = self
            .vars
            .iter()
            .zip_eq(choice.arguments().sets())
            .map(|(v, s)| var_map.type_check(v, s))
            .collect();
        ir::ChoiceInstance {
            choice: self.name.clone(),
            vars,
        }
    }
}

/// Returns the variable present in a piece of code.
fn get_code_vars(code: &str) -> HashSet<String> {
    lazy_static! {
        static ref VAR_PATTERN: Regex = Regex::new(r"\$[a-zA-Z_][a-zA-Z_0-9]*").unwrap();
    }
    let vars = VAR_PATTERN.find_iter(code);
    vars.map(|m| m.as_str()[1..].to_string()).collect()
}

fn type_check_code(code: RcStr, var_map: &VarMap) -> ir::Code {
    let vars = get_code_vars(&code)
        .into_iter()
        .flat_map(|var| {
            if var == "fun" {
                None
            } else {
                Some((var_map.get_var(&var), RcStr::new(var)))
            }
        })
        .collect();
    ir::Code { code, vars }
}

fn type_check_enum_values(enum_: &ir::Enum, values: Vec<RcStr>) -> BTreeSet<RcStr> {
    let values = enum_.expand(values).into_iter().collect();
    for value in &values {
        assert!(enum_.values().contains_key(value));
    }
    values
}

/// The value of a counter increment.
#[derive(Clone, Debug)]
pub enum CounterVal {
    Code(String),
    Choice(ChoiceInstance),
}

/// A statement in an enum definition.
#[derive(Clone, Debug)]
pub enum EnumStatement {
    /// Defines a possible decision for th enum.
    Value(Spanned<String>, Option<String>, Vec<Constraint>),
    /// Defines a set of possible decisions for the enum.
    Alias(
        Spanned<String>,
        Option<String>,
        Vec<String>,
        Vec<Constraint>,
    ),
    /// Specifies that the enum is symmetric.
    Symmetric(Spanned<()>),
    /// Specifies that the enum is antisymmetric and given the inverse function.
    AntiSymmetric(Spanned<Vec<(String, String)>>),
}

impl EnumStatement {
    pub fn is_symmetric(&self) -> bool {
        if let EnumStatement::Symmetric(..) = self {
            true
        } else {
            false
        }
    }

    pub fn is_antisymmetric(&self) -> bool {
        if let EnumStatement::AntiSymmetric(..) = self {
            true
        } else {
            false
        }
    }
}

impl fmt::Display for EnumStatement {
    fn fmt(&self, f: &mut fmt::Formatter) -> fmt::Result {
        match self {
            EnumStatement::Alias(name, ..) => write!(f, "{}", name.data),
            EnumStatement::Value(name, ..) => write!(f, "{}", name.data),
            EnumStatement::Symmetric(..) => write!(f, "Symmetric"),
            EnumStatement::AntiSymmetric(..) => write!(f, "AntiSymmetric"),
        }
    }
}

impl PartialEq for EnumStatement {
    fn eq(&self, rhs: &Self) -> bool {
        match (self, rhs) {
            (EnumStatement::Value(name, ..), EnumStatement::Value(rhs_name, ..))
            | (EnumStatement::Alias(name, ..), EnumStatement::Alias(rhs_name, ..)) => {
                name.data.eq(&rhs_name.data)
            }
            (EnumStatement::Symmetric(..), EnumStatement::Symmetric(..)) => true,
            _ => false,
        }
    }
}

/// Gathers the different statements of an enum.
#[derive(Debug, Default)]
struct EnumStatements {
    /// The values the enum can take, with the atached documentation.
    values: IndexMap<RcStr, Option<String>>,
    /// Aliases mapped to the corresponding documentation and value set.
    aliases: IndexMap<RcStr, (Option<String>, HashSet<RcStr>)>,
    /// Symmetry information.
    symmetry: Option<Symmetry>,
    /// Constraints on a value.
    constraints: Vec<(RcStr, Constraint)>,
}

impl EnumStatements {
    /// Registers an `EnumStatement`.
    fn add_statement(&mut self, statement: EnumStatement) {
        match statement {
            EnumStatement::Value(name, doc, constraints) => {
                let name = RcStr::new(name.data);
                assert!(self.values.insert(name.clone(), doc).is_none());
                for c in constraints {
                    self.constraints.push((name.clone(), c));
                }
            }
            EnumStatement::Alias(name, doc, values, constraints) => {
                let name = RcStr::new(name.data);
                let values = values.into_iter().map(RcStr::new).collect();
                assert!(self.aliases.insert(name.clone(), (doc, values)).is_none());
                for c in constraints {
                    self.constraints.push((name.clone(), c));
                }
            }
            EnumStatement::Symmetric(..) => {
                assert!(self.symmetry.is_none());
                self.symmetry = Some(Symmetry::Symmetric);
            }
            EnumStatement::AntiSymmetric(mapping) => {
                assert!(self.symmetry.is_none());
                let mapping = mapping
                    .data
                    .into_iter()
                    .map(|(x, y)| (RcStr::new(x), RcStr::new(y)))
                    .collect();
                self.symmetry = Some(Symmetry::AntiSymmetric(mapping));
            }
        }
    }
}

#[derive(Clone, Debug)]
pub struct CounterDef {
    pub name: Spanned<RcStr>,
    pub doc: Option<String>,
    pub visibility: ir::CounterVisibility,
    pub vars: Vec<VarDef>,
    pub body: CounterBody,
}

impl PartialEq for CounterDef {
    fn eq(&self, rhs: &Self) -> bool {
        self.name == rhs.name
    }
}<|MERGE_RESOLUTION|>--- conflicted
+++ resolved
@@ -4,11 +4,8 @@
 
 mod choice;
 mod constrain;
-<<<<<<< HEAD
 mod typing_context;
-=======
 mod context;
->>>>>>> 7424264b
 mod error;
 mod set;
 mod trigger;
@@ -23,157 +20,20 @@
 use std;
 use std::collections::{hash_map, BTreeSet};
 use std::fmt;
-<<<<<<< HEAD
-use std::collections::{BTreeSet, hash_map};
-=======
-use std::ops::Deref;
->>>>>>> 7424264b
 use utils::*;
 
 pub use self::choice::enumeration::EnumDef;
 pub use self::choice::integer::IntegerDef;
 pub use self::choice::ChoiceDef;
 pub use self::constrain::Constraint;
+pub use self::set::SetDef;
+use self::trigger::TriggerDef;
 use self::context::TypingContext;
 pub use self::error::{Hint, TypeError};
-<<<<<<< HEAD
 use self::typing_context::CheckerContext;
 
 pub use super::lexer::{Position, Spanned};
 
-=======
-pub use self::set::SetDef;
-use self::trigger::TriggerDef;
-
-pub use super::lexer::{Position, Spanned};
-
-/// CheckContext is a type system.
-#[derive(Debug, Default)]
-struct CheckerContext {
-    /// Map Name of unique identifiant.
-    hash: HashMap<String, Spanned<Hint>>,
-}
-
-impl CheckerContext {
-    /// This checks the undefined of EnumDef or IntegerDef.
-    fn check_undefined_choicedef(&self, statement: ChoiceDef) -> Result<(), TypeError> {
-        match statement {
-            ChoiceDef::EnumDef(EnumDef {
-                name: ref spanned,
-                doc: _,
-                ref variables,
-                ..
-            })
-            | ChoiceDef::IntegerDef(IntegerDef {
-                name: ref spanned,
-                doc: _,
-                ref variables,
-                ..
-            }) => {
-                for VarDef {
-                    name: _,
-                    set: SetRef { name, .. },
-                } in variables
-                {
-                    let name: &String = name.deref();
-                    if !self.hash.contains_key(name) {
-                        Err(TypeError::Undefined {
-                            object_name: spanned.with_data(name.to_owned()),
-                        })?;
-                    }
-                }
-            }
-            _ => {}
-        }
-        Ok(())
-    }
-
-    /// This checks the undefined of SetDef superset and arg.
-    fn check_undefined_setdef(&self, statement: &SetDef) -> Result<(), TypeError> {
-        match statement {
-            SetDef {
-                name: spanned,
-                doc: _,
-                arg,
-                superset,
-                disjoint: _,
-                keys,
-                ..
-            } => {
-                if let Some(VarDef {
-                    name: _,
-                    set: SetRef { name, .. },
-                }) = arg
-                {
-                    let name: &String = name.deref();
-                    if !self.hash.contains_key(name) {
-                        Err(TypeError::Undefined {
-                            object_name: spanned.with_data(name.to_owned()),
-                        })?;
-                    }
-                }
-                if let Some(SetRef {
-                    name: supername, ..
-                }) = superset
-                {
-                    let name: &String = supername.deref();
-                    if !self.hash.contains_key(name) {
-                        Err(TypeError::Undefined {
-                            object_name: spanned.with_data(name.to_owned()),
-                        })?;
-                    }
-                }
-            }
-        }
-        Ok(())
-    }
-
-    /// This checks the redefinition of SetDef, EnumDef and IntegerDef.
-    fn check_redefinition(&mut self, statement: &Statement) -> Result<(), TypeError> {
-        match statement {
-            Statement::SetDef(SetDef { name: spanned, .. })
-            | Statement::ChoiceDef(ChoiceDef::EnumDef(EnumDef {
-                name: spanned, ..
-            }))
-            | Statement::ChoiceDef(ChoiceDef::IntegerDef(IntegerDef {
-                name: spanned,
-                ..
-            })) => {
-                let data: Hint = Hint::from(statement);
-                let value: Spanned<Hint> = spanned.with_data(data);
-                if let Some(pre) = self.hash.insert(spanned.data.to_owned(), value) {
-                    Err(TypeError::Redefinition {
-                        object_kind: pre,
-                        object_name: spanned.with_data(spanned.data.to_owned()),
-                    })
-                } else {
-                    Ok(())
-                }
-            }
-            _ => Ok(()),
-        }
-    }
-
-    /// Type checks the condition.
-    pub fn type_check(&mut self, statement: &Statement) -> Result<(), TypeError> {
-        self.check_redefinition(&statement)?;
-        match statement {
-            Statement::ChoiceDef(ChoiceDef::EnumDef(ref enumeration)) => {
-                self.check_undefined_choicedef(ChoiceDef::EnumDef(enumeration.clone()))?;
-            }
-            Statement::ChoiceDef(ChoiceDef::IntegerDef(ref integer)) => {
-                self.check_undefined_choicedef(ChoiceDef::IntegerDef(integer.clone()))?;
-            }
-            Statement::SetDef(ref set) => {
-                self.check_undefined_setdef(set)?;
-            }
-            _ => {}
-        }
-        Ok(())
-    }
-}
-
->>>>>>> 7424264b
 #[derive(Debug)]
 pub struct Ast {
     pub statements: Vec<Statement>,
@@ -181,13 +41,9 @@
 
 impl Ast {
     /// Generate the defintion of choices and the list of constraints.
-<<<<<<< HEAD
     /// TODO: remove typing context
     pub fn type_check(self)
         -> Result<(ir::IrDesc, Vec<TypedConstraint>), TypeError> {
-=======
-    pub fn type_check(self) -> Result<(ir::IrDesc, Vec<TypedConstraint>), TypeError> {
->>>>>>> 7424264b
         let mut checker = CheckerContext::default();
         let mut context = TypingContext::default();
 
