branches:
  only:
    # This is where pull requests from "bors r+" are built.
    - staging
    # This is where pull requests from "bors try" are built.
    - trying
    # Also build commits on master. Remove this if we choose to protect master
    - master
language: rust
cache: cargo
sudo: false
rust:
  - stable
addons:
  apt:
    packages:
      - flex
install:
  - CUDA="10.1.105-1"
  - wget http://developer.download.nvidia.com/compute/cuda/repos/ubuntu1404/x86_64/cuda-repo-ubuntu1404_${CUDA}_amd64.deb
  - sudo dpkg -i cuda-repo-ubuntu1404_${CUDA}_amd64.deb
  - sudo apt-key adv --fetch-keys http://developer.download.nvidia.com/compute/cuda/repos/ubuntu1404/x86_64/7fa2af80.pub
  - sudo apt-get update
  - sudo apt-get install cuda-cupti-10-1 cuda-curand-dev-10-1 libcublas-dev cuda-libraries-dev-10-1 cuda-license-10-1
before_script:
  - flex --version
jobs:
  include:
    - stage: test
<<<<<<< HEAD
      script: cargo check --all --exclude telajax  --all-targets --tests --benches
=======
      script: CUDA_HOME=/usr/local/cuda-10.1 cargo check --all --all-targets --tests --benches
>>>>>>> 80e235be
    - script: cargo test
    - script: cd telamon-utils && cargo test
    - script: cd telamon-gen && cargo test
    - script: cd telamon-gen/cc_tests && cargo test
    - script: cd kernels && cargo test --release
    - script: cd telamon-gen && LEX="flex" cargo build --features "lex"
    - script: cargo fmt --all -- --check
      before_script: rustup component add rustfmt
<<<<<<< HEAD
    - script: cargo clippy --all --exclude telajax --all-targets --tests --benches
      before_script: rustup component add clippy
    - stage: documentation
      if: branch IN (master, staging)
      script: cargo doc --no-deps --all --exclude telajax
=======
    - script: CUDA_HOME=/usr/local/cuda-10.1 cargo clippy --all --all-targets --tests --benches
      before_script: rustup component add clippy
    - stage: documentation
      if: branch IN (master, staging)
      script: CUDA_HOME=/usr/local/cuda-10.1 cargo doc --no-deps --all
>>>>>>> 80e235be
      deploy:
        provider: pages
        local-dir: target/doc
        target-branch: gh-pages
        skip-cleanup: true
        keep-history: true
        github-token: "$GITHUB_TOKEN"
notifications:
  slack:
    rooms:
      secure: bhOU59RYPbvA8GXYtL4JTGjKRbrOFyni2wjAV0gWQqwP9lkzYWlYDlsoHOFIR+DLhwN0Or2d5Sw47Ic3NLGrzhPOFcXNBhoRUy4QBUPWaKETEJbqjG/UvYRbfGr7ajosQdL1pDMuem8NFXdNcSCgnHu9Wgtim1EjO82rdc4YGPSCcHkfHpCncM435vXcDhtdz/ks9pF4igmJH0frhXTAkngckggaR2xx1cUAlrc4ztc03goe+uFC3Iti1QAp2DGMFx9hLvV1CjATeqSA4/65idUS0aEWccK2tNwLjp3nL3LAwwymCr4OWS8wCD0p1lk3Fvcc3FTX2fw6TfGciaFNCwAO+0FD5tJD+Uez+QllN4cufKrbwQo9ZlRP0fFsx38QJ1FeK8k/uk0hR7MzqypzkCNwG6NBI98L71P2sFvA15gELuI9sWhx655PwFzmjNwYw/zCeimp9pi+bNbYoWjckkwbN7ArwJjPt47vv/bIJbo/NrmNxFghZm4RTQW45prolMUqGO9AeIMf7oP24pPdEv3v9oH7lF/97tCBLt9Nd7LhwizK6nG/VFFCofwdIfBqlGDwJufN3UoMqVezkHqRuZa+tDgU9SuUrfAe1XnAc1+HbDzza55LM+3tzHn4sPr1jmlLIEHww2Yub4GpxBJYl+8MhusRbGhedqtpqeLk3LE=
    on_success: never
    on_failure: change
env:
  global:
    secure: ZLjUSECDu2ewLa2eJ8DepE7b3tuQxR81tbUxFtSBKKj6IVZPppzS7CUcVZxE46Xp+pug9KKApACOfqfqil5hRaSHKtqoVoOf/sYPJs+xA3JdmVBmqVYj0YViCA5WCxVU1J5BIEDVLTqJy7y3zBy8OYP2fNquNLEBUL7r0jn/+tjbuZfrwzN2PUqL/l7YyQVT/UgdpaXzVkvAcjGEL4nXpcSLb+a0g49PSQNcJhoLiYoZziUZH6buKllBzyBszBk4f/yO+wrvs334FaVw0DBbngIyUcQyzJT56eck22AJXlTl88DpJOUPakFTTJ1oa7UG6MTD46QMp2F/LK+ASNXwT5Q1OIsk67/CltZiWLXGBmdaAX2CJXor5vClNX3kEs0jCVCxMAOwfCmbTAz9cklb0rsoHXWYO3E39L3JhcVeZjwIvfI31d1cFrTjEwIVnUBQLmPYJyp9ndjc4kj7X/NUwD9SqrquIoEDW6mtCHlGmIDnkMJYQXNEwnoenFsSA+nbq9f/zoZVYUxmPYmRyHTCSNHVABUKYp3sK7HsRREwYwLm5slADH+K5loNYcxPgVJuH+mP7SAnJ6A8BTe4qxZK/bxjGr3ltSumWN2Ao9eC+PiAxG2QXGXHNeBtnrX0QxGkYZ5hjZndfAovjxjSsQ1kObnOOdwCSw4V93zFNzHthOQ=<|MERGE_RESOLUTION|>--- conflicted
+++ resolved
@@ -27,11 +27,7 @@
 jobs:
   include:
     - stage: test
-<<<<<<< HEAD
-      script: cargo check --all --exclude telajax  --all-targets --tests --benches
-=======
-      script: CUDA_HOME=/usr/local/cuda-10.1 cargo check --all --all-targets --tests --benches
->>>>>>> 80e235be
+      script: CUDA_HOME=/usr/local/cuda-10.1 cargo check --all --exclude telajax --all-targets --tests --benches
     - script: cargo test
     - script: cd telamon-utils && cargo test
     - script: cd telamon-gen && cargo test
@@ -40,19 +36,11 @@
     - script: cd telamon-gen && LEX="flex" cargo build --features "lex"
     - script: cargo fmt --all -- --check
       before_script: rustup component add rustfmt
-<<<<<<< HEAD
-    - script: cargo clippy --all --exclude telajax --all-targets --tests --benches
-      before_script: rustup component add clippy
-    - stage: documentation
-      if: branch IN (master, staging)
-      script: cargo doc --no-deps --all --exclude telajax
-=======
-    - script: CUDA_HOME=/usr/local/cuda-10.1 cargo clippy --all --all-targets --tests --benches
+    - script: CUDA_HOME=/usr/local/cuda-10.1 cargo clippy --all --exclude telajax --all-targets --tests --benches
       before_script: rustup component add clippy
     - stage: documentation
       if: branch IN (master, staging)
       script: CUDA_HOME=/usr/local/cuda-10.1 cargo doc --no-deps --all
->>>>>>> 80e235be
       deploy:
         provider: pages
         local-dir: target/doc
