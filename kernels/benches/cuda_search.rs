//! Benchmarks the exploration on CUDA gpus.
extern crate env_logger;
extern crate cuda_sys;
extern crate libc;
extern crate num;
extern crate telamon;
extern crate telamon_kernels;
#[macro_use]
extern crate telamon_utils as utils;

use cuda_sys::cublas::*;
use cuda_sys::cuda::*;
use telamon::explorer::config::Config;
use telamon::device::cuda;
use telamon_kernels::{linalg, Kernel};
use telamon_kernels::statistics::estimate_mean;

fn main() {
    env_logger::init();
    let executor = cuda::Executor::init();
    let cublas_handle = CublasHandle::new();
<<<<<<< HEAD
    benchmark::<linalg::Axpy<f32>, _>(1 << 25, &executor, |params, ctx| {
        saxpy_reference(&cublas_handle, params, ctx)
    });
    benchmark::<linalg::MatMul<f32>, _>((1<<10, 1<<10, 1<<10), &executor, |params, ctx| {
        matmul_reference(&cublas_handle, params, ctx)
    });
    // FIXME: 0.55 perf, with exhaustive search
    benchmark::<linalg::MatVec<f32>, _>((1<<13, 1<<13), &executor, |params, ctx| {
        matvec_reference(&cublas_handle, params, ctx)
    });
    // FIXME: 0.28 perf, with exhaustive search
    benchmark::<linalg::Gesummv<f32>, _>((1<<13, 1<<13), &executor, |params, ctx| {
=======
    // 1.5
    benchmark::<linalg::Axpy<f32>, _>((1 << 25, true), &executor, |params, ctx| {
        saxpy_reference(&cublas_handle, params, ctx)
    });
    // 1.56
    let params = linalg::MatMulP::new(128, 256, 32).transpose_b();
    benchmark::<linalg::MatMul<f32>, _>(params, &executor, |params, ctx| {
        matmul_reference(&cublas_handle, params, ctx)
    });
    // 0.39
    let params = linalg::MatMulP::new(128, 1024, 1024).transpose_b();
    benchmark::<linalg::MatMul<f32>, _>(params, &executor, |params, ctx| {
        matmul_reference(&cublas_handle, params, ctx)
    });
    // 0.33
    let params = linalg::MatMulP::new(128, 16384, 4096).transpose_b();
    benchmark::<linalg::MatMul<f32>, _>(params, &executor, |params, ctx| {
        matmul_reference(&cublas_handle, params, ctx)
    });
    // 0.82 in 2.38 hours/4H
    let params = linalg::MatMulP::new(1024, 1024, 1024);
    benchmark::<linalg::MatMul<f32>, _>(params, &executor, |params, ctx| {
        matmul_reference(&cublas_handle, params, ctx)
    });
    let params = linalg::BatchMMP::new(500, 26, 26, 72).transpose_b();
    benchmark::<linalg::BatchMM<f32>, _>(params, &executor, |params, ctx| {
        batchmm_reference(&cublas_handle, params, ctx)
    });
    // 0.55 perf, with exhaustive search
    benchmark::<linalg::MatVec<f32>, _>((1<<13, 1<<13, true), &executor, |params, ctx| {
        matvec_reference(&cublas_handle, params, ctx)
    });
    // 0.31 perf, with exhaustive search
    benchmark::<linalg::Gesummv<f32>, _>((1<<13, 1<<13, true), &executor, |params, ctx| {
>>>>>>> ff92ca07
        gesummv_reference(&cublas_handle, params, ctx)
    });
    // FIXME: add more input sizes for benchmarks
}

/// The number of times to run the generated code to evaluate its performance.
const NUM_CODE_RUNS: usize = 40;
/// Search timeout in minutes.
const TIMEOUT: u64 = 240;

/// Benchamrks a kernel against a reference implementation.
fn benchmark<'a, K, REF>(params: K::Parameters,
                         executor: &'a cuda::Executor,
                         mut reference: REF)
    where K: Kernel<'a>, REF: FnMut(K::Parameters, &cuda::Context) -> f64
{
    let mut config = Config::read_from_file();
    config.timeout.get_or_insert(TIMEOUT);
    config.distance_to_best.get_or_insert(20.);

    let mut context = cuda::Context::new(executor);
<<<<<<< HEAD
    let runtime = K::benchmark(&config, params, NUM_CODE_RUNS, true, &mut context);
=======
    let runtime = K::benchmark(&config, params, NUM_CODE_RUNS, &mut context);
>>>>>>> ff92ca07
    for _ in 0..4 { reference(params, &context); }
    let ref_runtime = (0..NUM_CODE_RUNS).map(|_| reference(params, &context)).collect();
    let mean = estimate_mean(runtime, 0.95, "ns");
    let ref_mean = estimate_mean(ref_runtime, 0.95, "ns");
    println!("{}: {}, reference: {}, speedup: {:.2}",
             K::name(), mean, ref_mean, ref_mean.value/mean.value)
}

/// Checks the cublas status and panics if an error occured.
fn check_cublas(status: cublasStatus_t) {
    if status != cublasStatus_t::SUCCESS {
        panic!("error in cublas: {:?}", status);
    }
}

/// Checks a cuda status and panics if an error occured.
fn check_cuda(status: CUresult) {
    if status != cudaError_t::CUDA_SUCCESS { panic!("error in cuda: {:?}", status) }
}

pub struct CublasHandle(cublasHandle_t);

impl CublasHandle {
    /// Initialize a new handle.
    pub fn new() -> Self {
        unsafe {
            let mut handle = std::mem::uninitialized();
            check_cublas(cublasCreate_v2(&mut handle));
            CublasHandle(handle)
        }
    }
}

impl Drop for CublasHandle {
    fn drop(&mut self) {
        unsafe { check_cublas(cublasDestroy_v2(self.0)); }
    }
}

/// Evaluates the runtime of a cuda function with events.
unsafe fn time_cuda<F: FnOnce()>(f: F) -> f64 {
    let mut start = std::mem::uninitialized();
    let mut stop = std::mem::uninitialized();
    check_cuda(cuEventCreate(&mut start, CUevent_flags_enum::CU_EVENT_DEFAULT as _));
    check_cuda(cuEventCreate(&mut stop, CUevent_flags_enum::CU_EVENT_DEFAULT as _));
    check_cuda(cuCtxSynchronize());
    check_cuda(cuEventRecord(start, std::ptr::null_mut()));
    f();
    check_cuda(cuEventRecord(stop, std::ptr::null_mut()));
    check_cuda(cuEventSynchronize(stop));
    let mut time = 0f32;
    check_cuda(cuEventElapsedTime(&mut time, start, stop));
    check_cuda(cuEventDestroy_v2(start));
    check_cuda(cuEventDestroy_v2(stop));
    time as f64 * 1.0e6f64
}

unsafe fn get_array<T>(name: &str, context: &cuda::Context) -> *mut T {
    let ptr: *const *mut T = std::mem::transmute(context.get_param(name).raw_ptr());
    *ptr
}

const CUBLAS_N: cublasOperation_t = cublasOperation_t_CUBLAS_OP_N; 
const CUBLAS_T: cublasOperation_t = cublasOperation_t_CUBLAS_OP_T; 

/// Reference implementation for the `Axpy` kernel.
fn saxpy_reference(handle: &CublasHandle,
<<<<<<< HEAD
                   n: i32,
=======
                   (n, _): (i32, bool),
>>>>>>> ff92ca07
                   context: &cuda::Context) -> f64 {
    let n = n as libc::c_int;
    let alpha = context.get_param("alpha").raw_ptr() as *const f32;
    unsafe {
        let x = get_array("x", context);
        let y = get_array("y", context);
        time_cuda(|| check_cublas(cublasSaxpy_v2(handle.0, n, alpha, x, 1, y, 1)))
    }
}

/// Reference implementation for the matrix-vector multiplication.
fn matvec_reference(handle: &CublasHandle,
<<<<<<< HEAD
                    (m, n): (i32, i32),
=======
                    (m, n, _): (i32, i32, bool),
>>>>>>> ff92ca07
                    context: &cuda::Context) -> f64 {

    let m = m as libc::c_int;
    let n = n as libc::c_int;
    unsafe {
        let x = get_array("x", context);
        let a = get_array("a", context);
        let y = get_array("y", context);
        time_cuda(|| {
            let op = cublasOperation_t_CUBLAS_OP_T;
            check_cublas(cublasSgemv_v2(handle.0, op, n, m, &2., a, n, x, 1, &3., y, 1))
        })
    }
}

/// Reference implementation for the matrix-matrix multiplication.
fn matmul_reference(handle: &CublasHandle,
<<<<<<< HEAD
                    (m, n, k): (i32, i32, i32),
                    context: &cuda::Context) -> f64 {
    let m = m as libc::c_int;
    let n = n as libc::c_int;
    let k = k as libc::c_int;
=======
                    params: linalg::MatMulP,
                    context: &cuda::Context) -> f64 {
    let m = params.m as libc::c_int;
    let n = params.n as libc::c_int;
    let k = params.k as libc::c_int;
    assert!(params.a_stride == 1);
>>>>>>> ff92ca07
    unsafe {
        let a = get_array("a", context);
        let b = get_array("b", context);
        let c = get_array("c", context);
        let (op_a, lda) = if params.transpose_a { (CUBLAS_T, m) } else { (CUBLAS_N, k) };
        let (op_b, ldb) = if params.transpose_b { (CUBLAS_T, k) } else { (CUBLAS_N, n) };
        time_cuda(|| {
            check_cublas(cublasSgemm_v2(
                    handle.0, op_b, op_a, n, m, k, &2., b, ldb, a, lda, &3., c, n));
        })
    }
}

<<<<<<< HEAD
/// Reference implementation for the `Gesummv` params.
fn gesummv_reference(handle: &CublasHandle,
                     (m, n): (i32, i32),
                     context: &cuda::Context) -> f64 {
    let m = m as libc::c_int;
    let n = n as libc::c_int;
=======
/// Reference implementation for the matrix-matrix multiplication.
fn batchmm_reference(handle: &CublasHandle,
                     params: linalg::BatchMMP,
                     context: &cuda::Context) -> f64 {
    let m = params.m as libc::c_int;
    let n = params.n as libc::c_int;
    let k = params.k as libc::c_int;
    let batch = params.batch as libc::c_int;
>>>>>>> ff92ca07
    unsafe {
        let a = get_array("a", context);
        let b = get_array("b", context);
        let c = get_array("c", context);
        let (op_a, lda) = if params.transpose_a { (CUBLAS_T, m) } else { (CUBLAS_N, k) };
        let (op_b, ldb) = if params.transpose_b { (CUBLAS_T, k) } else { (CUBLAS_N, n) };
        let stride_a = (m*k) as libc::c_long;
        let stride_b = (n*k) as libc::c_long;
        let stride_c = (m*n) as libc::c_long;
        time_cuda(|| {
            check_cublas(cublasSgemmStridedBatched(
                    handle.0, op_b, op_a, n, m, k, &2.,
                    b, ldb, stride_b,
                    a, lda, stride_a, &3.,
                    c, n, stride_c, batch));
        })
    }
<<<<<<< HEAD
=======
}

/// Reference implementation for the `Gesummv` params.
fn gesummv_reference(handle: &CublasHandle,
                     (m, n, _): (i32, i32, bool),
                     context: &cuda::Context) -> f64 {
    let m = m as libc::c_int;
    let n = n as libc::c_int;
    unsafe {
        let a = get_array("a", context);
        let b = get_array("b", context);
        let x = get_array("x", context);
        let y = get_array("y", context);
        time_cuda(|| {
            let op = cublasOperation_t_CUBLAS_OP_T;
            check_cublas(cublasSgemv_v2(handle.0, op, n, m, &3.1, a, n, x, 1, &0., y, 1));
            check_cublas(cublasSgemv_v2(handle.0, op, n, m, &4.1, b, n, x, 1, &1., y, 1));
        })
    }
>>>>>>> ff92ca07
}<|MERGE_RESOLUTION|>--- conflicted
+++ resolved
@@ -19,20 +19,6 @@
     env_logger::init();
     let executor = cuda::Executor::init();
     let cublas_handle = CublasHandle::new();
-<<<<<<< HEAD
-    benchmark::<linalg::Axpy<f32>, _>(1 << 25, &executor, |params, ctx| {
-        saxpy_reference(&cublas_handle, params, ctx)
-    });
-    benchmark::<linalg::MatMul<f32>, _>((1<<10, 1<<10, 1<<10), &executor, |params, ctx| {
-        matmul_reference(&cublas_handle, params, ctx)
-    });
-    // FIXME: 0.55 perf, with exhaustive search
-    benchmark::<linalg::MatVec<f32>, _>((1<<13, 1<<13), &executor, |params, ctx| {
-        matvec_reference(&cublas_handle, params, ctx)
-    });
-    // FIXME: 0.28 perf, with exhaustive search
-    benchmark::<linalg::Gesummv<f32>, _>((1<<13, 1<<13), &executor, |params, ctx| {
-=======
     // 1.5
     benchmark::<linalg::Axpy<f32>, _>((1 << 25, true), &executor, |params, ctx| {
         saxpy_reference(&cublas_handle, params, ctx)
@@ -67,7 +53,6 @@
     });
     // 0.31 perf, with exhaustive search
     benchmark::<linalg::Gesummv<f32>, _>((1<<13, 1<<13, true), &executor, |params, ctx| {
->>>>>>> ff92ca07
         gesummv_reference(&cublas_handle, params, ctx)
     });
     // FIXME: add more input sizes for benchmarks
@@ -76,7 +61,7 @@
 /// The number of times to run the generated code to evaluate its performance.
 const NUM_CODE_RUNS: usize = 40;
 /// Search timeout in minutes.
-const TIMEOUT: u64 = 240;
+const TIMEOUT: u64 = 120;
 
 /// Benchamrks a kernel against a reference implementation.
 fn benchmark<'a, K, REF>(params: K::Parameters,
@@ -89,11 +74,7 @@
     config.distance_to_best.get_or_insert(20.);
 
     let mut context = cuda::Context::new(executor);
-<<<<<<< HEAD
-    let runtime = K::benchmark(&config, params, NUM_CODE_RUNS, true, &mut context);
-=======
     let runtime = K::benchmark(&config, params, NUM_CODE_RUNS, &mut context);
->>>>>>> ff92ca07
     for _ in 0..4 { reference(params, &context); }
     let ref_runtime = (0..NUM_CODE_RUNS).map(|_| reference(params, &context)).collect();
     let mean = estimate_mean(runtime, 0.95, "ns");
@@ -161,11 +142,7 @@
 
 /// Reference implementation for the `Axpy` kernel.
 fn saxpy_reference(handle: &CublasHandle,
-<<<<<<< HEAD
-                   n: i32,
-=======
                    (n, _): (i32, bool),
->>>>>>> ff92ca07
                    context: &cuda::Context) -> f64 {
     let n = n as libc::c_int;
     let alpha = context.get_param("alpha").raw_ptr() as *const f32;
@@ -178,11 +155,7 @@
 
 /// Reference implementation for the matrix-vector multiplication.
 fn matvec_reference(handle: &CublasHandle,
-<<<<<<< HEAD
-                    (m, n): (i32, i32),
-=======
                     (m, n, _): (i32, i32, bool),
->>>>>>> ff92ca07
                     context: &cuda::Context) -> f64 {
 
     let m = m as libc::c_int;
@@ -200,20 +173,12 @@
 
 /// Reference implementation for the matrix-matrix multiplication.
 fn matmul_reference(handle: &CublasHandle,
-<<<<<<< HEAD
-                    (m, n, k): (i32, i32, i32),
-                    context: &cuda::Context) -> f64 {
-    let m = m as libc::c_int;
-    let n = n as libc::c_int;
-    let k = k as libc::c_int;
-=======
                     params: linalg::MatMulP,
                     context: &cuda::Context) -> f64 {
     let m = params.m as libc::c_int;
     let n = params.n as libc::c_int;
     let k = params.k as libc::c_int;
     assert!(params.a_stride == 1);
->>>>>>> ff92ca07
     unsafe {
         let a = get_array("a", context);
         let b = get_array("b", context);
@@ -227,14 +192,6 @@
     }
 }
 
-<<<<<<< HEAD
-/// Reference implementation for the `Gesummv` params.
-fn gesummv_reference(handle: &CublasHandle,
-                     (m, n): (i32, i32),
-                     context: &cuda::Context) -> f64 {
-    let m = m as libc::c_int;
-    let n = n as libc::c_int;
-=======
 /// Reference implementation for the matrix-matrix multiplication.
 fn batchmm_reference(handle: &CublasHandle,
                      params: linalg::BatchMMP,
@@ -243,7 +200,6 @@
     let n = params.n as libc::c_int;
     let k = params.k as libc::c_int;
     let batch = params.batch as libc::c_int;
->>>>>>> ff92ca07
     unsafe {
         let a = get_array("a", context);
         let b = get_array("b", context);
@@ -261,8 +217,6 @@
                     c, n, stride_c, batch));
         })
     }
-<<<<<<< HEAD
-=======
 }
 
 /// Reference implementation for the `Gesummv` params.
@@ -282,5 +236,4 @@
             check_cublas(cublasSgemv_v2(handle.0, op, n, m, &4.1, b, n, x, 1, &1., y, 1));
         })
     }
->>>>>>> ff92ca07
 }