//! Exploration of the search space.
use crate::device::Context;
use crate::explorer::choice::{ActionError, ActionEx};
use crate::model::{bound, Bound};
use crate::search_space::SearchSpace;

use log::{debug, info, trace, warn};
use rpds::List;
use std;
use std::cmp::{Ordering, PartialOrd};
use std::io::{self, Write};
use std::path::Path;

use itertools::Itertools;
use utils::unwrap;

/// A node of the search tree.
#[derive(Clone)]
pub struct Candidate {
    /// Represents a part of the full search space.
    pub space: SearchSpace,
    /// Gives a lower bound in nanoseconds on the execution time of `fun`.
    pub bound: Bound,
    /// The depth of the candidate in the search tree.
    pub depth: usize,
    /// The list of actions already taken.
    pub actions: List<ActionEx>,
}

impl Candidate {
    /// Creates a new candidate, with depth 0.
    pub fn new(space: SearchSpace, bound: Bound) -> Self {
        Self::with_actions(space, bound, std::iter::empty())
    }

    pub fn with_actions<II>(space: SearchSpace, bound: Bound, actions: II) -> Self
    where
        II: IntoIterator<Item = ActionEx>,
    {
        let actions = actions.into_iter().collect::<List<_>>();
        let depth = actions.len();
        Candidate {
            space,
            bound,
            depth,
            actions,
        }
    }

    pub fn apply_choice(
        &self,
        context: &dyn Context,
        choice: Vec<ActionEx>,
    ) -> Vec<Candidate> {
        let res = choice
            .into_iter()
            .flat_map(|action| {
                self.apply_decision(context, action)
                    .map_err(|err| trace!("invalid action encountered: {}", err))
                    .ok()
            })
            .collect_vec();
        if res.is_empty() {
            info!("deadend encountered in the search space");
        }
        res
    }

    /// Dump all pertinent information about the candidate into a directory.  Useful for debugging.
    pub fn dump_to<P: AsRef<Path>>(
        &self,
        path: P,
        context: &dyn Context,
        eval: f64,
        err: &String,
    ) -> io::Result<()> {
        std::fs::create_dir_all(path.as_ref()).unwrap();

        write!(
            std::fs::File::create(path.as_ref().join("actions.json"))?,
            "{}",
            serde_json::to_string(&self.actions).unwrap()
        )?;

        std::fs::File::create(path.as_ref().join("error.txt"))?
            .write_all(err.as_bytes())?;

        write!(
            std::fs::File::create(path.as_ref().join("human.txt")).unwrap(),
            "Invalid results ({:.4e}ns) for {}",
            eval,
            self
        )?;

        self.space.dump_code(context, path.as_ref().join("code"))
    }

    /// Applies a choice to a candidate.
    pub fn apply_decision(
        &self,
        context: &dyn Context,
        action: ActionEx,
    ) -> Result<Self, ActionError> {
        debug!("applying action {:?}", action);
<<<<<<< HEAD
        let mut space = self.space.clone();
        match action {
            ActionEx::Action(action) => space.apply_decisions(vec![action]),
            ActionEx::LowerLayout {
                mem,
                ref st_dims,
                ref ld_dims,
            } => space.lower_layout(mem, st_dims, ld_dims),
        }?;
        let start = std::time::Instant::now();
=======
        let space = action.apply_to(self.space.clone())?;
>>>>>>> e9de1c04
        let bound = bound(&space, context);
        let duration = start.elapsed();
        let delta = 1.0e-2 * self.bound.value();
        if bound.value() + delta < self.bound.value() {
            debug!(
                "decreasing bound: {} > {}, with actions {:?} when applying {:?}",
                self.bound, bound, self.actions, action
            );
        }
        let actions = self.actions.push_front(action);
        if duration > std::time::Duration::from_secs(1) {
            let mut actions_wrong_order_fuck_you = actions.iter().collect::<Vec<_>>();
            actions_wrong_order_fuck_you.reverse();
            warn!(
                "bound computed in {:?} for actions: {}",
                duration,
                serde_json::to_string(&actions_wrong_order_fuck_you).unwrap()
            );
        }
        Ok(Candidate {
            space,
            bound,
            depth: self.depth + 1,
            actions,
        })
    }
}

impl std::fmt::Display for Candidate {
    fn fmt(&self, f: &mut std::fmt::Formatter) -> std::fmt::Result {
        writeln!(
            f,
            "candidate at depth {}, with bound {} for actions:",
            self.depth, self.bound
        )?;
        for action in &self.actions {
            writeln!(f, "{:?}", action)?;
        }
        Ok(())
    }
}

impl PartialEq for Candidate {
    fn eq(&self, rhs: &Candidate) -> bool {
        self.bound == rhs.bound
    }
}

impl Eq for Candidate {}

impl PartialOrd for Candidate {
    fn partial_cmp(&self, rhs: &Candidate) -> Option<Ordering> {
        self.bound.partial_cmp(&rhs.bound)
    }
}

impl Ord for Candidate {
    fn cmp(&self, rhs: &Candidate) -> Ordering {
        unwrap!(self.partial_cmp(rhs))
    }
}<|MERGE_RESOLUTION|>--- conflicted
+++ resolved
@@ -102,20 +102,8 @@
         action: ActionEx,
     ) -> Result<Self, ActionError> {
         debug!("applying action {:?}", action);
-<<<<<<< HEAD
-        let mut space = self.space.clone();
-        match action {
-            ActionEx::Action(action) => space.apply_decisions(vec![action]),
-            ActionEx::LowerLayout {
-                mem,
-                ref st_dims,
-                ref ld_dims,
-            } => space.lower_layout(mem, st_dims, ld_dims),
-        }?;
+        let space = action.apply_to(self.space.clone())?;
         let start = std::time::Instant::now();
-=======
-        let space = action.apply_to(self.space.clone())?;
->>>>>>> e9de1c04
         let bound = bound(&space, context);
         let duration = start.elapsed();
         let delta = 1.0e-2 * self.bound.value();
