--- conflicted
+++ resolved
@@ -228,28 +228,17 @@
                         break;
                     }
                     SubTree::Leaf(leaf) => {
-<<<<<<< HEAD
                         if let Some(implementation) = local_selection::descend(
-=======
-                        if let Some(candidate) = local_selection::descend(
->>>>>>> 048f4e37
                             &env.config.choice_ordering,
                             env.config.new_nodes_order,
                             env.context,
                             *leaf,
                             env.cut,
                         ) {
-<<<<<<< HEAD
                             return Some((implementation, path));
-                        } else {
-                            // Deadend encountered while descending; try again from the root.
-                            // TODO(bclement): We probably should backprop explicitely here
-=======
-                            return Some((candidate, path));
                         } else {
                             // Deadend reached while exploring; restart from the root
                             // TODO(bclement): We should backpropagate explicitely here.
->>>>>>> 048f4e37
                             self.stats.num_deadends.fetch_add(1, Ordering::Relaxed);
 
                             break;
@@ -626,7 +615,6 @@
             let sqrt_body = alpha * (2. * n_successes as f64 + alpha);
             (n_successes as f64 + alpha + sqrt_body.sqrt()) / n_branch_trials as f64
         }
-<<<<<<< HEAD
     }
 }
 
@@ -670,32 +658,39 @@
                     evalns.max().unwrap_or(std::f64::INFINITY)
                 };
 
-                // Total number of visits on this node, excluding ones which were cut
-                let total_num_visits = children
+                // Precompute statistics for each child to ensure the number of visits of a child is not
+                // incremented concurrently after we have computed the sum.
+                let stats = children
+                    .map(|(ix, edge)| {
+                        (
+                            ix,
+                            unwrap!(edge.stats.evaluations.read()).count_lte(threshold),
+                            edge.stats.num_visits(),
+                        )
+                    }).collect::<Vec<_>>();
+
+                // Total number of visits on the node
+                let num_visits = stats
                     .iter()
                     .map(|(_, _, num_visits)| num_visits)
                     .sum::<usize>();
 
                 // Total number of children, excluding ones which were cut
-                let num_children = children.len();
-
-                children
+                let num_children = stats.len();
+
+                stats
                     .into_iter()
-                    .map(|(ix, edge, num_visits)| {
-                        // Note that num_successes could very rarely be larger than num_visits, if
-                        // the total number of visits is currently lower than the threshold and a
-                        // lot of descents have been performed during this function's evaluation.
-                        let num_successes =
-                            unwrap!(edge.stats.evaluations.read()).count_lte(threshold);
-                        let score = self.heval(
-                            num_successes,
+                    .map(|(ix, child_successes, child_visits)| {
+                        let score = heval(
+                            delta,
+                            child_successes,
+                            child_visits,
                             num_visits,
-                            total_num_visits,
                             num_children,
                         );
                         (ix, score)
                     }).max_by(|x1, x2| cmp_f64(x1.1, x2.1))
-                    .map(|(idx, _)| idx)
+                    .map(|(ix, _)| ix)
             }).map(|idx| {
                 node.children[idx].stats.down();
                 idx
@@ -704,67 +699,6 @@
 
     fn backpropagate(&self, node: &Node<TAGStats>, idx: usize, eval: f64) {
         node.children[idx].stats.up(eval, self.threshold)
-=======
-        evalns.max()?
-    };
-
-    // Precompute statistics for each child to ensure the number of visits of a child is not
-    // incremented concurrently after we have computed the sum.
-    let stats = children
-        .map(|(ix, edge)| {
-            (
-                ix,
-                unwrap!(edge.stats.evaluations.read()).count_lte(threshold),
-                edge.stats.num_visits(),
-            )
-        }).collect::<Vec<_>>();
-
-    // Total number of visits on the node
-    let num_visits = stats
-        .iter()
-        .map(|(_, _, num_visits)| num_visits)
-        .sum::<usize>();
-
-    // Total number of children, excluding ones which were cut
-    let num_children = stats.len();
-
-    stats
-        .into_iter()
-        .map(|(ix, child_successes, child_visits)| {
-            let score = heval(
-                delta,
-                child_successes,
-                child_visits,
-                num_visits,
-                num_children,
-            );
-            (ix, score)
-        }).max_by(|x1, x2| cmp_f64(x1.1, x2.1))
-        .map(|(ix, _)| ix)
-}
-
-/// gives a "score" to a branch of the tree at a given node n_successes is the number of
-/// successes of that branch (that is, the number of leaves that belong to the THRESHOLD
-/// best of that node and which come from that particular branch).
-/// * `n_branch_trials` is the number of trials of that branch (both failed and succeeded),
-/// * `n_trials` is  the number of trials of the node and k the number of branches in the
-///   node.
-fn heval(
-    delta: f64,
-    n_successes: usize,
-    n_branch_trials: usize,
-    n_trials: usize,
-    n_branches: usize,
-) -> f64 {
-    assert!(n_branches > 0);
-    assert!(n_branch_trials <= n_trials);
-    if n_branch_trials == 0 {
-        std::f64::INFINITY
-    } else {
-        let alpha = (2. * (n_trials * n_branches) as f64 / delta).ln().max(0.);
-        let sqrt_body = alpha * (2. * n_successes as f64 + alpha);
-        (n_successes as f64 + alpha + sqrt_body.sqrt()) / n_branch_trials as f64
->>>>>>> 048f4e37
     }
 }
 
