///! Exploration of the search space.
use crate::device::Context;
use crate::explorer::candidate::Candidate;
use crate::explorer::config::{self, BanditConfig, NewNodeOrder};
use crate::explorer::logger::LogMessage;
use crate::explorer::store::Store;
use crate::explorer::{choice, local_selection};
use log::{debug, info, trace, warn};
use rpds::List;
use serde::{Deserialize, Serialize};
use std;
use std::f64;
use std::sync::atomic::{AtomicBool, AtomicUsize, Ordering};
use std::sync::{Arc, RwLock, Weak};
use utils::*;

/// An environment in which candidates can be refined.
pub struct Env<'a> {
    config: &'a BanditConfig,
    context: &'a dyn Context,
    cut: f64,
}

impl<'a> Env<'a> {
    /// List the available actions for a given candidate.
    ///
    /// If `list_actions` return `None`, the candidate is a fully-specified implementation.
    pub fn list_actions(
        &self,
        candidate: &Candidate<'_>,
    ) -> Option<Vec<choice::ActionEx>> {
        choice::list(&self.config.choice_ordering, &candidate.space).next()
    }

    /// Apply a choice to a candidate.
    ///
    /// This returns a list of candidates, one for each potential decision.  Note that the
    /// resulting vector of candidates may be shorter than the number of decisions in the choice in
    /// two cases: some actions can be discarded through propagation or by applying a
    /// branch-and-bound algorithm.
    pub fn apply_choice<'c>(
        &self,
        candidate: &Candidate<'c>,
        actions: Vec<choice::ActionEx>,
    ) -> Vec<Candidate<'c>> {
        candidate
            .apply_choice(self.context, actions)
            .into_iter()
            .filter(|candidate| candidate.bound.value() < self.cut)
            .collect::<Vec<_>>()
    }
}

/// Policy to use when descending in the tree.
pub trait TreePolicy: Sized {
    /// Statistics stored on the edges.
    type EdgeStats: Default;

    /// Pick a child in the given environment.  Returns an index for the child, or `None` if the
    /// node has no children.
    fn pick_child(
        &self,
        env: &Env<'_>,
        node: &Node<'_, Self::EdgeStats>,
    ) -> Option<usize>;

    /// Record an evaluation across an edge.  This indicates that an evaluation of `eval` was found
    /// in a path which contains edge `node.children[idx]`.
    fn backpropagate(
        &self,
        node: &Node<'_, Self::EdgeStats>,
        idx: usize,
        eval: Option<f64>,
    );
}

/// Global tree statistics
struct TreeStats {
    /// The number of deadends encountered during the descent.
    num_deadends: AtomicUsize,
}

impl Default for TreeStats {
    fn default() -> Self {
        TreeStats {
            num_deadends: AtomicUsize::new(0),
        }
    }
}

#[derive(Serialize, Deserialize)]
pub enum DeadEndSource {
    /// Dead-end encountered in the tree
    Tree {
        /// List of actions defining the dead-end candidate
        actions: List<choice::ActionEx>,
    },
    /// Dead-end encountered in the rollout phase
    Rollout {
        /// List of actions defining the dead-end candidate
        actions: List<choice::ActionEx>,
        /// Depth in the tree.  The remaining actions were selected during rollout.
        depth: usize,
        /// Performance model bound
        bound: f64,
        /// Current cut value
        cut: f64,
    },
}

/// The possible tree events.
/// WARNING:  Changing the enums *will break* any pre-existing eventlog files.  Adding new cases
/// *at the end only* is safe.
#[derive(Serialize, Deserialize)]
pub enum TreeEvent {
    Evaluation {
        actions: List<choice::ActionEx>,
        score: f64,
    },

    /// A fully-specified implementation was found and evaluated
    EvaluationV2 {
        /// List of actions defining the implementation
        actions: List<choice::ActionEx>,
        /// Depth in the tree.  The remaining actions were selected during rollout.
        depth: usize,
        /// Execution time
        score: f64,
        /// Performance model lower bound
        bound: f64,
        /// Cut value when the implementation was found.  This is the best implementation at the
        /// time the descent started from the root, as threads only synchronize the cut at the
        /// root.
        cut: f64,
        /// Time at which the implementation was found
<<<<<<< HEAD
        search_end_time: f64,
        /// Time at which the evaluation finished
=======
        discovery_time: f64,
        /// Time at which the evaluation finished.  Note that evaluations are performed by a
        /// specific thread, not the one that found the implementation.
>>>>>>> 2cfb22f3
        evaluation_end_time: f64,
        /// ID of the thread that found this implementation
        thread: String,
    },

    /// A dead-end was reached
    DeadEnd {
        /// Source of this deadend
        source: DeadEndSource,
        /// Time at which the deadend was found after the start of the program
<<<<<<< HEAD
        time: f64,
=======
        discovery_time: f64,
>>>>>>> 2cfb22f3
        /// ID of the thread that found the deadend
        thread: String,
    },
}

/// A search tree to perform a multi-armed bandit search.
pub struct Tree<'a, 'b, P: TreePolicy> {
    root: RwLock<Option<Arc<Node<'a, P::EdgeStats>>>>,
    bound: RwLock<f64>,
    stop: AtomicBool,
    cut: RwLock<f64>,
    config: &'b BanditConfig,
    policy: P,
    stats: TreeStats,
    log: std::sync::mpsc::SyncSender<LogMessage<TreeEvent>>,
    /// Time at which the `Tree` structure was created.  This is a reasonably good approximation of
    /// the time at which the search was started.
    start_time: std::time::Instant,
}

impl<'a, 'b, P: TreePolicy> Tree<'a, 'b, P> {
    /// Creates a new search tree containing the given candidates.
    pub fn new(
        candidates: Vec<Candidate<'a>>,
        config: &'b BanditConfig,
        policy: P,
        log_sender: std::sync::mpsc::SyncSender<LogMessage<TreeEvent>>,
    ) -> Self {
        let root = Node::try_from_candidates(
            candidates
                .into_iter()
                .map(|candidate| (None, candidate))
                .collect(),
        );
        let bound = root.as_ref().and_then(|root| root.bound());

        Tree {
            root: RwLock::new(root),
            stop: AtomicBool::new(false),
            cut: RwLock::new(config.initial_cut.unwrap_or(std::f64::INFINITY)),
            bound: RwLock::new(bound.unwrap_or(std::f64::INFINITY)),
            config,
            policy,
            stats: TreeStats::default(),
            log: log_sender,
            start_time: std::time::Instant::now(),
        }
    }

    fn thread(&self) -> String {
        format!("{:?}", std::thread::current().id())
    }

    fn timestamp(&self) -> f64 {
        let time = self.start_time.elapsed();
        time.as_secs() as f64 + time.subsec_nanos() as f64 * 1e-9
    }

    /// Removes the dead ends along the given path. Assumes the path points to a dead-end.
    /// Updates bounds along the way.
    fn clean_deadends(&self, path: &Path<'a, P::EdgeStats>, cut: f64) {
<<<<<<< HEAD
=======
        info!("Deadend found in the tree.");

        // Statistics and logging
        self.stats.num_deadends.fetch_add(1, Ordering::Relaxed);
        if let Some(actions) = path
            .0
            .iter()
            .skip(1)
            .map(|&(ref node, idx)| {
                node.upgrade()
                    .map(|node| node.children[idx].action.clone().unwrap())
            })
            .collect::<Option<List<_>>>()
        {
            unwrap!(self.log.send(LogMessage::Event(TreeEvent::DeadEnd {
                source: DeadEndSource::Tree { actions },
                discovery_time: self.timestamp(),
                thread: self.thread(),
            })));
        } else {
            warn!("Deadend was cut by another thread.");
        }

>>>>>>> 2cfb22f3
        // A `None` bound indicates the path points to a dead-end.
        let mut bound = None;
        for &(ref node, pos) in path.0.iter().rev() {
            if let Some(node) = node.upgrade() {
                if let Some(bound) = bound {
                    node.children[pos].update_bound(bound);
                    // If the bound was set, then we finished removing deadends.
                    return;
                } else {
                    node.children[pos].kill();

                    bound = node.bound();
                    // Node with a bound above the cut are considered as dead-ends.
                    if bound.map(|b| b >= cut).unwrap_or(false) {
                        bound = None;
                    }
                }
            } else {
                return;
            }
        }

        // If we did not returned before, we have reached the root of the tree.
        if let Some(bound) = bound {
            trace!("upgrading root bound to {}", bound);
            *unwrap!(self.bound.write()) = bound;
        } else {
            trace!("killing root");
            *unwrap!(self.root.write()) = None;
        }
    }

    fn backpropagate(&self, path: &Path<'a, P::EdgeStats>, eval: Option<f64>) {
        if eval.is_none() {
            self.stats.num_deadends.fetch_add(1, Ordering::Relaxed);
        }

        for &(ref node, idx) in path.0.iter().rev() {
            if let Some(node) = node.upgrade() {
                self.policy.backpropagate(&node, idx, eval);
            }
        }
    }
}

impl<'a, 'b, P: TreePolicy> Store<'a> for Tree<'a, 'b, P>
where
    P: Send + Sync,
    P::EdgeStats: Send + Sync,
{
    type PayLoad = ImplInfo<'a, P::EdgeStats>;

    type Event = TreeEvent;

    fn update_cut(&self, new_cut: f64) {
        *unwrap!(self.cut.write()) = new_cut;

        let mut stack = match &*unwrap!(self.root.read()) {
            Some(node) => vec![Arc::clone(node)],
            None => Vec::new(),
        };

        while let Some(node) = stack.pop() {
            for edge in &node.children {
                stack.extend(edge.trim(new_cut))
            }
        }

        info!("cut: trimming finished");
    }

    fn commit_evaluation(
        &self,
        actions: &List<choice::ActionEx>,
        mut info: Self::PayLoad,
        eval: f64,
    ) {
        unwrap!(self.log.send(LogMessage::Event(TreeEvent::EvaluationV2 {
            actions: actions.clone(),
            depth: info.path.0.len(),
            score: eval,
            bound: info.bound,
            cut: info.cut,
<<<<<<< HEAD
            search_end_time: info.time,
=======
            discovery_time: info.discovery_time,
>>>>>>> 2cfb22f3
            evaluation_end_time: self.timestamp(),
            thread: info.thread,
        })));

        while let Some((node, idx)) = info.path.0.pop() {
            if let Some(node) = node.upgrade() {
                self.policy.backpropagate(
                    &node,
                    idx,
                    if eval.is_finite() { Some(eval) } else { None },
                );
            }
        }
    }

    fn explore(&self, context: &Context) -> Option<(Candidate<'a>, Self::PayLoad)> {
        // Retry loop (in case of deadends)
        loop {
            if self.stop.load(Ordering::Relaxed) {
                info!("stopping: requested");
                return None;
            }

            let cut: f64 = { *unwrap!(self.cut.read()) };
            let env = Env {
                config: &self.config,
                context,
                cut,
            };

            // Bail out early if the root is a deadend
            let mut state = SubTree::InternalNode(match &*unwrap!(self.root.read()) {
                Some(node) => Arc::clone(node),
                None => {
                    debug!("stopping: deadend at root");
                    return None;
                }
            });

            // Rollout configuration
            let rollout = local_selection::Rollout {
                choice_order: &env.config.choice_ordering,
                node_order: &env.config.new_nodes_order,
                context: env.context,
                cut: env.cut,
            };

            // Descent loop
            let mut path = Path::default();
            loop {
                match state {
                    SubTree::Empty => {
<<<<<<< HEAD
                        info!("Deadend found in the tree.");
                        if let Some(actions) = path
                            .0
                            .iter()
                            .skip(1)
                            .map(|&(ref node, idx)| {
                                node.upgrade().map(|node| {
                                    node.children[idx].action.clone().unwrap()
                                })
                            })
                            .collect::<Option<List<_>>>()
                        {
                            unwrap!(self.log.send(LogMessage::Event(
                                TreeEvent::DeadEnd {
                                    source: DeadEndSource::Tree { actions },
                                    time: self.timestamp(),
                                    thread: self.thread(),
                                }
                            )));

                            self.backpropagate(&path, None);
                            self.clean_deadends(&path, env.cut);
                            break;
                        } else {
                            warn!("Deadend was cut by another thread.");
                        }
=======
                        self.clean_deadends(&path, env.cut);
                        break;
>>>>>>> 2cfb22f3
                    }
                    SubTree::Leaf(leaf) => {
                        let mut rollout_path = Vec::new();
                        if let Some(implementation) =
                            rollout.descend_with_path(*leaf, &mut rollout_path)
                        {
                            info!("Implementation found.");

                            let info = ImplInfo {
                                path,
                                bound: implementation.bound.value(),
                                cut: env.cut,
<<<<<<< HEAD
                                time: self.timestamp(),
=======
                                discovery_time: self.timestamp(),
>>>>>>> 2cfb22f3
                                thread: self.thread(),
                            };

                            return Some((implementation, info));
                        } else {
                            info!("Deadend found during rollout.");

                            if let Some(dead) = rollout_path.last() {
                                unwrap!(self.log.send(LogMessage::Event(
                                    TreeEvent::DeadEnd {
                                        source: DeadEndSource::Rollout {
                                            actions: dead.actions.clone(),
                                            depth: path.0.len(),
                                            bound: dead.bound.value(),
                                            cut: env.cut,
                                        },
<<<<<<< HEAD
                                        time: self.timestamp(),
=======
                                        discovery_time: self.timestamp(),
>>>>>>> 2cfb22f3
                                        thread: self.thread(),
                                    }
                                )));
                            } else {
                                warn!("Empty rollout.");
                            }

<<<<<<< HEAD
                            if log_enabled!(log::Level::Debug) {
                                let mut live = false;
                                for (i, candidate) in
                                    rollout_path.iter().rev().enumerate()
                                {
                                    if rollout.is_live(candidate) {
                                        live = true;
                                        debug!("Backtrack {} steps after deadend.", i);
                                        break;
                                    }
                                }

                                if !live {
                                    debug!(
                                        "Leaf is dead (with depth at least {}).",
                                        rollout_path.len()
                                    );
                                }
                            }

=======
>>>>>>> 2cfb22f3
                            // Deadend reached while exploring; restart from the root
                            self.backpropagate(&path, None);

                            break;
                        }
                    }
                    SubTree::InternalNode(node) => {
                        node.trim(env.cut);

                        if let Some(idx) = self.policy.pick_child(&env, &node) {
                            path.0.push((Arc::downgrade(&node), idx));
                            state = node.children[idx].descend(&env);
                        } else {
                            trace!("no child available: deadend");
                            state = SubTree::Empty;
                        }
                    }
                }
            }
        }
    }

    fn stop_exploration(&self) {
        self.stop.store(true, Ordering::Relaxed);
    }

    fn print_stats(&self) {
        warn!("=== Bandit statistics ===");
        warn!(
            "Deadends encountered: {}",
            self.stats.num_deadends.load(Ordering::Relaxed)
        );
    }
}

/// Informations on a fully-specified implementation
#[derive(Clone)]
pub struct ImplInfo<'a, E> {
    /// Path to the implementation (in the tree)
    path: Path<'a, E>,
    /// Bound from the performance model
    bound: f64,
    /// Cut at the time the implementation was found
    cut: f64,
    /// Time at which the implementation was found
<<<<<<< HEAD
    time: f64,
=======
    discovery_time: f64,
>>>>>>> 2cfb22f3
    /// ID of the thread which found the implementation
    thread: String,
}

/// Path to follow to reach a leaf in the tree.
#[derive(Clone, Default)]
pub struct Path<'a, E>(Vec<(Weak<Node<'a, E>>, usize)>);

/// The search tree that will be traversed
enum SubTree<'a, E> {
    /// The subtree has been expanded and has children.
    InternalNode(Arc<Node<'a, E>>),
    /// The subtree has not been expanded yet.  This is a leaf in the MCTS tree.
    Leaf(Box<Candidate<'a>>),
    /// The subtree is empty.
    Empty,
}

/// An edge in the tree
struct Edge<'a, E> {
    /// The destination of the edge.  This may not be expanded yet.
    dst: RwLock<SubTree<'a, E>>,

    /// Edge statistics
    stats: E,

    /// The current bound for the pointed-to node.
    bound: RwLock<f64>,

    /// The action associated with this edge
    action: Option<choice::ActionEx>,
}

impl<'a, E: Default> Edge<'a, E> {
    /// Kill the edge, replacing it with a dead end.  The bound is erased.
    fn kill(&self) {
        *unwrap!(self.dst.write()) = SubTree::Empty;
        self.update_bound(std::f64::INFINITY);
    }

    // TODO(bclement):  Does this actually help at all?
    /// Update the bound.  This is typically called after a cut made more information available in
    /// the subtree.
    fn update_bound(&self, bound: f64) {
        *unwrap!(self.bound.write()) = bound;
    }

    /// Return the bound on execution time for the node this edge points to.
    fn bound(&self) -> f64 {
        *unwrap!(self.bound.read())
    }

    /// Trims the branch if it has an evaluation time guaranteed to be worse than
    /// `cut`. Returns the childrens to trim if any,
    fn trim(&self, cut: f64) -> Option<Arc<Node<'a, E>>> {
        if self.bound() >= cut {
            self.kill();
            None
        } else {
            let subtree = unwrap!(self.dst.read());
            if let SubTree::InternalNode(node) = &*subtree {
                Some(Arc::clone(node))
            } else {
                None
            }
        }
    }

    /// Descend one level in the tree, expanding it if necessary.
    fn descend(&self, env: &Env<'_>) -> SubTree<'a, E> {
        loop {
            // Most of the time we only need read access
            {
                match &*unwrap!(self.dst.read()) {
                    SubTree::Empty => return SubTree::Empty,
                    SubTree::InternalNode(node) => {
                        return SubTree::InternalNode(Arc::clone(node));
                    }
                    SubTree::Leaf(_) => {
                        // Need write access to expand, see below
                    }
                }
            }

            // Some times we do need write acces to expand a leaf candidate... but another thread
            // could beat us to the punch and expand it before us, in which case we won't see a
            // leaf below and loop again (where the first read access should not fail).
            {
                let dst = &mut *unwrap!(self.dst.write());
                if let SubTree::Leaf(_) = &*dst {
                    // We got write access to the leaf; expand it.
                    if let SubTree::Leaf(candidate) =
                        std::mem::replace(dst, SubTree::Empty)
                    {
                        let choice = env.list_actions(&candidate);
                        if let Some(choice) = choice {
                            if let Some(node) = Node::try_from_candidates(
                                env.apply_choice(&candidate, choice)
                                    .into_iter()
                                    .map(|candidate| {
                                        (
                                            candidate.actions.first().map(Clone::clone),
                                            candidate,
                                        )
                                    })
                                    .collect(),
                            ) {
                                // Newly expanded node, with no stats yet.
                                *dst = SubTree::InternalNode(node);
                                return SubTree::Leaf(candidate);
                            } else {
                                // Actual dead-end; leave the SubTree::Empty there.
                                return SubTree::Empty;
                            }
                        } else {
                            // Fully specified implementation; we leave the SubTree::Empty here because if
                            // we come back, this becomes a dead-end.  It may not be the smartest thing to
                            // do because it could throw off the search, but that is probably pretty rate
                            // anyways.
                            debug!("implementation reached at depth {}", candidate.depth);
                            return SubTree::Leaf(candidate);
                        }
                    } else {
                        // We checked we were in the Leaf case before the mem::replace
                        unreachable!()
                    }
                } else {
                    // The leaf was expanded by another thread; try again on the expanded node.
                    continue;
                }
            }
        }
    }
}

/// Holds the children of a `SubTree::InternalNode`.
pub struct Node<'a, E> {
    children: Vec<Edge<'a, E>>,
}

impl<'a, E: Default> Node<'a, E> {
    /// Creates a new children containing the given candidates, if any.
    fn try_from_candidates(
        candidates: Vec<(Option<choice::ActionEx>, Candidate<'a>)>,
    ) -> Option<Arc<Self>> {
        if candidates.is_empty() {
            None
        } else {
            Some(Arc::new(Node {
                children: candidates
                    .into_iter()
                    .map(|(action, candidate)| Edge {
                        bound: RwLock::new(candidate.bound.value()),
                        dst: RwLock::new(SubTree::Leaf(Box::new(candidate))),
                        stats: Default::default(),
                        action,
                    })
                    .collect::<Vec<_>>(),
            }))
        }
    }

    /// Returns the lowest bound of the children, if any.
    fn bound(&self) -> Option<f64> {
        self.children
            .iter()
            .map(|edge| edge.bound())
            .min_by(|&lhs, &rhs| cmp_f64(lhs, rhs))
    }

    /// Trim children (that is, replace with an empty `SubTree`) children whose bounds are
    /// higher than the cut. Also clean-up evaluations.
    fn trim(&self, cut: f64) {
        for edge in &self.children {
            edge.trim(cut);
        }
    }
}

impl TreePolicy for NewNodeOrder {
    type EdgeStats = ();

    fn pick_child(&self, env: &Env<'_>, node: &Node<'_, ()>) -> Option<usize> {
        self.pick_index(
            node.children.iter().map(|edge| edge.bound()).enumerate(),
            env.cut,
        )
    }

    fn backpropagate(&self, _node: &Node<()>, _idx: usize, _eval: Option<f64>) {}
}

/// TODO(bclement):  The UCT formula is wrong, because 1) we are optimising as a reward while we
/// actually have a cost and 2) the scale is wrong (evaluations are in the e6+ range but we do as
/// if they were in 0-1).
pub struct UCTPolicy {
    exploration_constant: f64,
    normalization: Option<config::Normalization>,
    value_reduction: config::ValueReduction,
    reward: config::Reward,
    formula: config::Formula,
}

impl From<config::UCTConfig> for UCTPolicy {
    fn from(config: config::UCTConfig) -> Self {
        let config::UCTConfig {
            exploration_constant,
            normalization,
            value_reduction,
            reward,
            formula,
        } = config;
        UCTPolicy {
            exploration_constant,
            normalization,
            value_reduction,
            reward,
            formula,
        }
    }
}

impl UCTPolicy {
    fn exploration_factor(&self, env: &Env<'_>) -> f64 {
        use self::config::Normalization;

        match self.normalization {
            Some(Normalization::GlobalBest) => {
                self.exploration_constant * self.reward(env.cut).abs()
            }
            None => self.exploration_constant,
        }
    }

    fn exploration_term(
        &self,
        env: &Env<'_>,
        visits: f64,
        total_visits: f64,
        num_children: usize,
    ) -> f64 {
        use self::config::Formula;

        self.exploration_factor(env)
            * match self.formula {
                Formula::Uct => (total_visits.ln() / visits).sqrt(),
                Formula::AlphaPuct => {
                    // TODO(bclement): Support non-uniform priors here.
                    (num_children as f64).recip() * total_visits.sqrt() / (1. + visits)
                }
            }
    }

    fn value(&self, stats: &UCTStats) -> (f64, usize) {
        use self::config::ValueReduction;

        let num_visits = stats.num_visits();
        let virtual_loss = stats.virtual_loss();

        let value = match self.value_reduction {
            ValueReduction::Best => stats.best_evaluation(),
            ValueReduction::Mean => stats.sum_evaluations() / num_visits as f64,
        };

        // Return the visit count with virtual loss for the exploration term to lower the
        // exploration bonus.
        (value, num_visits + virtual_loss)
    }

    fn reward(&self, evaln: f64) -> f64 {
        use self::config::Reward;

        match self.reward {
            Reward::NegTime => -evaln,
            Reward::Speed => evaln.recip(),
            Reward::LogSpeed => -evaln.ln(),
        }
    }
}

impl TreePolicy for UCTPolicy {
    type EdgeStats = UCTStats;

    fn pick_child(&self, env: &Env<'_>, node: &Node<'_, UCTStats>) -> Option<usize> {
        let stats = node
            .children
            .iter()
            .enumerate()
            .map(|(idx, edge)| (idx, edge.bound(), self.value(&edge.stats)))
            .filter(|(_, bound, (_value, _visits))| *bound < env.cut)
            .collect::<Vec<_>>();

        // Pick an edge which was not explored yet, if there is some...
        NewNodeOrder::WeightedRandom
            .pick_index(
                stats
                    .iter()
                    .filter(|(_, _bound, (_value, visits))| {
                        // Use the default policy if one of the following is true:
                        //  1. The node was never visited
                        //  2. The cut is infinite (we never got back any evaluation results yet)
                        env.cut.is_infinite() || *visits == 0
                    })
                    .map(|(idx, bound, (_value, _visits))| (*idx, *bound)),
                env.cut,
            )
            .or_else(|| {
                // Otherwise apply the UCT formula
                let total_visits = stats
                    .iter()
                    .map(|(_idx, _bound, (_value, visits))| visits)
                    .sum::<usize>() as f64;

                let num_children = stats.len();

                stats
                    .into_iter()
                    .map(|(idx, _bound, (value, visits))| {
                        (
                            idx,
                            value
                                + self.exploration_term(
                                    env,
                                    visits as f64,
                                    total_visits,
                                    num_children,
                                ),
                        )
                    })
                    .max_by(|lhs, rhs| cmp_f64(lhs.1, rhs.1))
                    .map(|(idx, _)| idx)
            })
            .map(|idx| {
                node.children[idx].stats.down();
                idx
            })
    }

    fn backpropagate(&self, node: &Node<UCTStats>, idx: usize, eval: Option<f64>) {
        node.children[idx].stats.up(eval.map(|x| self.reward(x)));
    }
}

pub struct UCTStats {
    best_evaluation: RwLock<f64>,

    sum_evaluations: RwLock<f64>,

    num_visits: AtomicUsize,

    virtual_loss: AtomicUsize,
}

impl Default for UCTStats {
    fn default() -> Self {
        UCTStats {
            best_evaluation: RwLock::new(std::f64::NEG_INFINITY),
            sum_evaluations: RwLock::new(0f64),
            num_visits: AtomicUsize::new(0),
            virtual_loss: AtomicUsize::new(0),
        }
    }
}

impl UCTStats {
    fn down(&self) {
        self.virtual_loss.fetch_add(1, Ordering::Relaxed);
    }

    fn up(&self, eval: Option<f64>) {
        if let Some(eval) = eval {
            {
                let mut best = unwrap!(self.best_evaluation.write());
                if eval > *best {
                    *best = eval;
                }
            }

            *unwrap!(self.sum_evaluations.write()) += eval;

            self.num_visits.fetch_add(1, Ordering::Relaxed);
            self.virtual_loss.fetch_sub(1, Ordering::Relaxed);
        } else {
            self.virtual_loss.fetch_sub(1, Ordering::Relaxed);
        }
    }

    fn best_evaluation(&self) -> f64 {
        *unwrap!(self.best_evaluation.read())
    }

    fn sum_evaluations(&self) -> f64 {
        *unwrap!(self.sum_evaluations.read())
    }

    fn num_visits(&self) -> usize {
        self.num_visits.load(Ordering::Relaxed)
    }

    fn virtual_loss(&self) -> usize {
        self.virtual_loss.load(Ordering::Relaxed)
    }
}

pub struct TAGPolicy {
    delta: f64,
    topk: usize,
    bp_dead: bool,
}

impl From<config::TAGConfig> for TAGPolicy {
    fn from(config: config::TAGConfig) -> Self {
        let config::TAGConfig {
            delta,
            topk,
            bp_dead,
        } = config;
        TAGPolicy {
            delta,
            topk,
            bp_dead,
        }
    }
}

impl TAGPolicy {
    /// gives a "score" to a branch of the tree at a given node n_successes is the number of
    /// successes of that branch (that is, the number of leaves that belong to the THRESHOLD
    /// best of that node and which come from that particular branch).
    /// * `n_branch_trials` is the number of trials of that branch (both failed and succeeded),
    /// * `n_trials` is  the number of trials of the node and k the number of branches in the
    ///   node.
    fn heval(
        &self,
        n_successes: usize,
        n_branch_trials: usize,
        n_trials: usize,
        n_branches: usize,
    ) -> f64 {
        assert!(n_branches > 0);
        assert!(n_branch_trials <= n_trials);

        if n_branch_trials == 0 {
            std::f64::INFINITY
        } else {
            let alpha = (2. * (n_trials * n_branches) as f64 / self.delta)
                .ln()
                .max(0.);
            let sqrt_body = alpha * (2. * n_successes as f64 + alpha);
            (n_successes as f64 + alpha + sqrt_body.sqrt()) / n_branch_trials as f64
        }
    }
}

impl TreePolicy for TAGPolicy {
    type EdgeStats = TAGStats;

    fn pick_child(&self, env: &Env<'_>, node: &Node<'_, TAGStats>) -> Option<usize> {
        // Ignore cut children.  Also, we compute the number of visits beforehand to ensure that it
        // doesn't get changed by concurrent accesses.
        let children = node
            .children
            .iter()
            .map(|edge| (edge, edge.stats.num_visits()))
            .enumerate()
            .filter(|(_idx, (edge, _num_visits))| edge.bound() < env.cut)
            .collect::<Vec<_>>();

        // Pick an edge which was not explored yet, if there is some
        NewNodeOrder::WeightedRandom
            .pick_index(
                children
                    .iter()
                    .filter(|(_idx, (_edge, num_visits))| *num_visits == 0)
                    .map(|(idx, (edge, _num_visits))| (*idx, edge.bound())),
                env.cut,
            )
            .or_else(move || {
                // Compute the threshold to use so that we only have `config.topk` children
                let threshold = {
                    let mut evalns = Evaluations::with_capacity(self.topk);
                    for (_idx, (edge, _num_visits)) in &children {
                        // Evaluations are sorted; we can bail out early.
                        for &eval in &*unwrap!(edge.stats.evaluations.read()) {
                            if !evalns.record(eval, self.topk) {
                                break;
                            }
                        }
                    }

                    // It could happen that all edges have num_visits > 0 but still we don't have
                    // any recorded evaluations if none of the descents have finished yet.
                    evalns.max().unwrap_or(std::f64::INFINITY)
                };

                let stats = children
                    .into_iter()
                    .map(|(ix, (edge, num_visits))| {
                        (
                            ix,
                            unwrap!(edge.stats.evaluations.read()).count_lte(threshold),
                            num_visits,
                        )
                    })
                    .collect::<Vec<_>>();

                // Total number of visits on the node
                let num_visits = stats
                    .iter()
                    .map(|(_, _, num_visits)| num_visits)
                    .sum::<usize>();

                // Total number of children, excluding ones which were cut
                let num_children = stats.len();

                stats
                    .into_iter()
                    .map(|(ix, child_successes, child_visits)| {
                        let score = self.heval(
                            child_successes,
                            child_visits,
                            num_visits,
                            num_children,
                        );
                        (ix, score)
                    })
                    .max_by(|x1, x2| cmp_f64(x1.1, x2.1))
                    .map(|(ix, _)| ix)
            })
            .map(|idx| {
                node.children[idx].stats.down();
                idx
            })
    }

    fn backpropagate(&self, node: &Node<TAGStats>, idx: usize, eval: Option<f64>) {
        if eval.is_some() || self.bp_dead {
            node.children[idx].stats.up(eval, self.topk)
        }
    }
}

/// Holds the TAG statistics for a given edge.
pub struct TAGStats {
    /// All evaluations seen for the pointed-to node.
    evaluations: RwLock<Evaluations>,

    /// Number of visits across this edge.  Note that this is the number of descents; there may
    /// have been less backpropagations due to dead-ends.
    num_visits: AtomicUsize,
}

impl Default for TAGStats {
    fn default() -> Self {
        TAGStats {
            evaluations: RwLock::new(Evaluations::new()),
            num_visits: AtomicUsize::new(0),
        }
    }
}

impl TAGStats {
    /// Called when the edge is selected during a descent
    fn down(&self) {
        // TODO(bclement): Add virtual loss
        self.num_visits.fetch_add(1, Ordering::Relaxed);
    }

    /// Called when backpropagating across this edge after an evaluation
    fn up(&self, eval: Option<f64>, topk: usize) {
        if let Some(eval) = eval {
            unwrap!(self.evaluations.write()).record(eval, topk);

        // TODO(bclement): Remove virtual loss, add 1
        } else {
            // TODO(bclement): Remove virtual loss
            self.num_visits.fetch_sub(1, Ordering::Relaxed);
        }
    }

    /// The number of visits through this edge.
    fn num_visits(&self) -> usize {
        self.num_visits.load(Ordering::Relaxed)
    }
}

/// Holds the evaluations seen for a given node or edge.
struct Evaluations(Vec<f64>);

impl Evaluations {
    /// Create an new evaluation vector
    fn new() -> Evaluations {
        Evaluations(vec![])
    }

    fn with_capacity(capacity: usize) -> Self {
        Evaluations(Vec::with_capacity(capacity))
    }

    /// Returns the number of evaluations below the given threshold.
    fn count_lte(&self, threshold: f64) -> usize {
        match self.0.binary_search_by(|&probe| cmp_f64(probe, threshold)) {
            Ok(mut pos) => {
                // Get the highest value matching the threshold
                while pos < self.0.len()
                    && cmp_f64(self.0[pos], threshold) == std::cmp::Ordering::Equal
                {
                    pos += 1;
                }
                pos
            }
            Err(pos) => pos,
        }
    }

    /// Record a new evaluation.  Returns `true` if the evaluation is among the top `topk`.
    fn record(&mut self, eval: f64, topk: usize) -> bool {
        let pos = self
            .0
            .binary_search_by(|&probe| cmp_f64(probe, eval))
            .unwrap_or_else(|e| e);
        if pos < topk {
            if self.0.len() >= topk {
                self.0.pop();
            }
            self.0.insert(pos, eval);
            true
        } else {
            false
        }
    }

    /// Returns the maximum recorded reward.  Note that some higher evaluations may have been seen, but
    /// were discarded due to being too large according to the configured threshold.
    fn max(&self) -> Option<f64> {
        self.0.last().cloned()
    }
}

impl<'a> IntoIterator for &'a Evaluations {
    type Item = &'a f64;
    type IntoIter = std::slice::Iter<'a, f64>;

    fn into_iter(self) -> Self::IntoIter {
        self.0.iter()
    }
}<|MERGE_RESOLUTION|>--- conflicted
+++ resolved
@@ -5,7 +5,7 @@
 use crate::explorer::logger::LogMessage;
 use crate::explorer::store::Store;
 use crate::explorer::{choice, local_selection};
-use log::{debug, info, trace, warn};
+use log::{debug, info, log_enabled, trace, warn};
 use rpds::List;
 use serde::{Deserialize, Serialize};
 use std;
@@ -133,14 +133,9 @@
         /// root.
         cut: f64,
         /// Time at which the implementation was found
-<<<<<<< HEAD
-        search_end_time: f64,
-        /// Time at which the evaluation finished
-=======
         discovery_time: f64,
         /// Time at which the evaluation finished.  Note that evaluations are performed by a
         /// specific thread, not the one that found the implementation.
->>>>>>> 2cfb22f3
         evaluation_end_time: f64,
         /// ID of the thread that found this implementation
         thread: String,
@@ -151,11 +146,7 @@
         /// Source of this deadend
         source: DeadEndSource,
         /// Time at which the deadend was found after the start of the program
-<<<<<<< HEAD
-        time: f64,
-=======
         discovery_time: f64,
->>>>>>> 2cfb22f3
         /// ID of the thread that found the deadend
         thread: String,
     },
@@ -217,8 +208,6 @@
     /// Removes the dead ends along the given path. Assumes the path points to a dead-end.
     /// Updates bounds along the way.
     fn clean_deadends(&self, path: &Path<'a, P::EdgeStats>, cut: f64) {
-<<<<<<< HEAD
-=======
         info!("Deadend found in the tree.");
 
         // Statistics and logging
@@ -242,7 +231,6 @@
             warn!("Deadend was cut by another thread.");
         }
 
->>>>>>> 2cfb22f3
         // A `None` bound indicates the path points to a dead-end.
         let mut bound = None;
         for &(ref node, pos) in path.0.iter().rev() {
@@ -326,11 +314,7 @@
             score: eval,
             bound: info.bound,
             cut: info.cut,
-<<<<<<< HEAD
-            search_end_time: info.time,
-=======
             discovery_time: info.discovery_time,
->>>>>>> 2cfb22f3
             evaluation_end_time: self.timestamp(),
             thread: info.thread,
         })));
@@ -383,37 +367,8 @@
             loop {
                 match state {
                     SubTree::Empty => {
-<<<<<<< HEAD
-                        info!("Deadend found in the tree.");
-                        if let Some(actions) = path
-                            .0
-                            .iter()
-                            .skip(1)
-                            .map(|&(ref node, idx)| {
-                                node.upgrade().map(|node| {
-                                    node.children[idx].action.clone().unwrap()
-                                })
-                            })
-                            .collect::<Option<List<_>>>()
-                        {
-                            unwrap!(self.log.send(LogMessage::Event(
-                                TreeEvent::DeadEnd {
-                                    source: DeadEndSource::Tree { actions },
-                                    time: self.timestamp(),
-                                    thread: self.thread(),
-                                }
-                            )));
-
-                            self.backpropagate(&path, None);
-                            self.clean_deadends(&path, env.cut);
-                            break;
-                        } else {
-                            warn!("Deadend was cut by another thread.");
-                        }
-=======
                         self.clean_deadends(&path, env.cut);
                         break;
->>>>>>> 2cfb22f3
                     }
                     SubTree::Leaf(leaf) => {
                         let mut rollout_path = Vec::new();
@@ -426,11 +381,7 @@
                                 path,
                                 bound: implementation.bound.value(),
                                 cut: env.cut,
-<<<<<<< HEAD
-                                time: self.timestamp(),
-=======
                                 discovery_time: self.timestamp(),
->>>>>>> 2cfb22f3
                                 thread: self.thread(),
                             };
 
@@ -447,11 +398,7 @@
                                             bound: dead.bound.value(),
                                             cut: env.cut,
                                         },
-<<<<<<< HEAD
-                                        time: self.timestamp(),
-=======
                                         discovery_time: self.timestamp(),
->>>>>>> 2cfb22f3
                                         thread: self.thread(),
                                     }
                                 )));
@@ -459,7 +406,6 @@
                                 warn!("Empty rollout.");
                             }
 
-<<<<<<< HEAD
                             if log_enabled!(log::Level::Debug) {
                                 let mut live = false;
                                 for (i, candidate) in
@@ -480,8 +426,6 @@
                                 }
                             }
 
-=======
->>>>>>> 2cfb22f3
                             // Deadend reached while exploring; restart from the root
                             self.backpropagate(&path, None);
 
@@ -527,11 +471,7 @@
     /// Cut at the time the implementation was found
     cut: f64,
     /// Time at which the implementation was found
-<<<<<<< HEAD
-    time: f64,
-=======
     discovery_time: f64,
->>>>>>> 2cfb22f3
     /// ID of the thread which found the implementation
     thread: String,
 }
