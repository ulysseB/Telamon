--- conflicted
+++ resolved
@@ -23,7 +23,10 @@
     /// List the available actions for a given candidate.
     ///
     /// If `list_actions` return `None`, the candidate is a fully-specified implementation.
-    pub fn list_actions(&self, candidate: &Candidate<'_>) -> Option<Vec<choice::ActionEx>> {
+    pub fn list_actions(
+        &self,
+        candidate: &Candidate<'_>,
+    ) -> Option<Vec<choice::ActionEx>> {
         choice::list(&self.config.choice_ordering, &candidate.space).next()
     }
 
@@ -371,7 +374,9 @@
             {
                 match &*unwrap!(self.dst.read()) {
                     SubTree::Empty => return SubTree::Empty,
-                    SubTree::InternalNode(node) => return SubTree::InternalNode(Arc::clone(node)),
+                    SubTree::InternalNode(node) => {
+                        return SubTree::InternalNode(Arc::clone(node))
+                    }
                     SubTree::Leaf(_) => {
                         // Need write access, see below
                     }
@@ -385,10 +390,14 @@
                 let dst = &mut *unwrap!(self.dst.write());
                 if let SubTree::Leaf(_) = dst {
                     // We got write access to the leaf; expand it.
-                    if let SubTree::Leaf(candidate) = std::mem::replace(dst, SubTree::Empty) {
+                    if let SubTree::Leaf(candidate) =
+                        std::mem::replace(dst, SubTree::Empty)
+                    {
                         let choice = env.list_actions(&candidate);
                         if let Some(choice) = choice {
-                            let node = Node::from_candidates(env.apply_choice(&candidate, choice));
+                            let node = Node::from_candidates(
+                                env.apply_choice(&candidate, choice),
+                            );
                             if node.is_deadend() {
                                 // Actual dead-end; leave the SubTree::Empty there.
                                 return SubTree::Empty;
@@ -485,7 +494,6 @@
             .children
             .iter()
             .enumerate()
-<<<<<<< HEAD
             .filter(|(_, edge)| edge.bound() < env.cut);
 
         // Pick an edge which was not explored yet, if there is some...
@@ -525,23 +533,6 @@
                         )
                     }).max_by(|lhs, rhs| cmp_f64(lhs.1, rhs.1))
                     .map(|(idx, _)| idx)
-=======
-            .filter(|(_, edge)| edge.stats.num_visits() == 0)
-            .map(|(idx, edge)| (idx, edge.bound()));
-
-        self.new_nodes_order
-            .pick_index(new_nodes, env.cut)
-            .or_else(|| match self.old_nodes_order {
-                OldNodeOrder::Bound => NewNodeOrder::Bound.pick_index(
-                    node.children.iter().map(|edge| edge.bound()).enumerate(),
-                    env.cut,
-                ),
-                OldNodeOrder::WeightedRandom => NewNodeOrder::WeightedRandom.pick_index(
-                    node.children.iter().map(|edge| edge.bound()).enumerate(),
-                    env.cut,
-                ),
-                OldNodeOrder::Bandit => pick_tag_arm(self.delta, self.threshold, node, env.cut),
->>>>>>> 27f744ef
             }).map(|idx| {
                 node.children[idx].stats.down();
                 idx
@@ -624,7 +615,6 @@
             let sqrt_body = alpha * (2. * n_successes as f64 + alpha);
             (n_successes as f64 + alpha + sqrt_body.sqrt()) / n_branch_trials as f64
         }
-<<<<<<< HEAD
     }
 }
 
@@ -664,7 +654,7 @@
                     }
 
                     // It could happen that all edges have num_visits > 0 but still we don't have
-                    // any recorded visits if none of the descents have finished yet.
+                    // any recorded evaluations if none of the descents have finished yet.
                     evalns.max().unwrap_or(std::f64::INFINITY)
                 };
 
@@ -709,70 +699,6 @@
 
     fn backpropagate(&self, node: &Node<TAGStats>, idx: usize, eval: f64) {
         node.children[idx].stats.up(eval, self.threshold)
-=======
-
-        // It could happen that all edges have num_visits > 0 but still we don't have
-        // any recorded evaluations if none of the descents have finished yet.
-        evalns.max().unwrap_or(std::f64::INFINITY)
-    };
-
-    // Precompute statistics for each child to ensure the number of visits of a child is not
-    // incremented concurrently after we have computed the sum.
-    let stats = children
-        .map(|(ix, edge)| {
-            (
-                ix,
-                unwrap!(edge.stats.evaluations.read()).count_lte(threshold),
-                edge.stats.num_visits(),
-            )
-        }).collect::<Vec<_>>();
-
-    // Total number of visits on the node
-    let num_visits = stats
-        .iter()
-        .map(|(_, _, num_visits)| num_visits)
-        .sum::<usize>();
-
-    // Total number of children, excluding ones which were cut
-    let num_children = stats.len();
-
-    stats
-        .into_iter()
-        .map(|(ix, child_successes, child_visits)| {
-            let score = heval(
-                delta,
-                child_successes,
-                child_visits,
-                num_visits,
-                num_children,
-            );
-            (ix, score)
-        }).max_by(|x1, x2| cmp_f64(x1.1, x2.1))
-        .map(|(ix, _)| ix)
-}
-
-/// gives a "score" to a branch of the tree at a given node n_successes is the number of
-/// successes of that branch (that is, the number of leaves that belong to the THRESHOLD
-/// best of that node and which come from that particular branch).
-/// * `n_branch_trials` is the number of trials of that branch (both failed and succeeded),
-/// * `n_trials` is  the number of trials of the node and k the number of branches in the
-///   node.
-fn heval(
-    delta: f64,
-    n_successes: usize,
-    n_branch_trials: usize,
-    n_trials: usize,
-    n_branches: usize,
-) -> f64 {
-    assert!(n_branches > 0);
-    assert!(n_branch_trials <= n_trials);
-    if n_branch_trials == 0 {
-        std::f64::INFINITY
-    } else {
-        let alpha = (2. * (n_trials * n_branches) as f64 / delta).ln().max(0.);
-        let sqrt_body = alpha * (2. * n_successes as f64 + alpha);
-        (n_successes as f64 + alpha + sqrt_body.sqrt()) / n_branch_trials as f64
->>>>>>> 27f744ef
     }
 }
 
