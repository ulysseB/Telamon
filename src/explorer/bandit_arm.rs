--- conflicted
+++ resolved
@@ -674,7 +674,6 @@
 impl UCTStats {
     fn down(&self) {
         self.virtual_loss.fetch_add(1, Ordering::Relaxed);
-<<<<<<< HEAD
     }
 
     fn up(&self, eval: Option<f64>) {
@@ -695,28 +694,6 @@
         }
     }
 
-=======
-    }
-
-    fn up(&self, eval: Option<f64>) {
-        if let Some(eval) = eval {
-            {
-                let mut best = unwrap!(self.best_evaluation.write());
-                if eval > *best {
-                    *best = eval;
-                }
-            }
-
-            *unwrap!(self.sum_evaluations.write()) += eval;
-
-            self.num_visits.fetch_add(1, Ordering::Relaxed);
-            self.virtual_loss.fetch_sub(1, Ordering::Relaxed);
-        } else {
-            self.virtual_loss.fetch_sub(1, Ordering::Relaxed);
-        }
-    }
-
->>>>>>> 97970f6f
     fn best_evaluation(&self) -> f64 {
         *unwrap!(self.best_evaluation.read())
     }
