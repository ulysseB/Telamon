//! Choices that can be applied to split the search space.
<<<<<<< HEAD
use std::fmt;

use explorer::config;
use ir::{self, Statement};
=======
use crate::explorer::config;
use crate::ir::{self, Statement};
use crate::search_space::{Action, Domain, NumSet, Order, SearchSpace};
>>>>>>> a5cf2221
use itertools::Itertools;
use log::trace;
use serde::{Deserialize, Serialize};
use utils::unwrap;

/// Either a regular action or a manually applied action.
#[derive(Clone, PartialEq, Eq, Hash, Serialize, Deserialize)]
pub enum ActionEx {
    Action(Action),
    LowerLayout {
        mem: ir::MemId,
        st_dims: Vec<ir::DimId>,
        ld_dims: Vec<ir::DimId>,
    },
}

impl fmt::Debug for ActionEx {
    fn fmt(&self, f: &mut fmt::Formatter) -> fmt::Result {
        match self {
            // Actions are already explicitely self-describing enough
            ActionEx::Action(action) => write!(f, "{:?}", action),
            ActionEx::LowerLayout {
                mem,
                st_dims,
                ld_dims,
            } => write!(
                f,
                "LowerLayout {{ mem: {:?}, st_dims: {:?}, ld_dims: {:?} }}",
                mem, st_dims, ld_dims
            ),
        }
    }
}

/// Represents a choice that splits a search space in multiple ones.
// TODO(search_space): explore and lower loayouts directly from the regular actions.
pub type Choice = Vec<ActionEx>;

/// This struct nests two iterators inside each other and then implements Iterator with the Item of
/// the internal Iterator
/// We need that because the choices are generated in different fashion for the different cases
/// (DimMap, Order...) so we have to iterate on several kinds of iterators (Map, FlatMap...) in a
/// statically unknown order.
struct NestedIterator<I: Iterator>
where
    I::Item: Iterator,
{
    /// The high level Iterator
    glob_iterator: I,
    /// The internal iterator we are currently iterating on
    current_local_iterator: Option<I::Item>,
}

impl<I: Iterator> NestedIterator<I>
where
    I::Item: Iterator,
{
    fn new(iterator: I) -> Self {
        NestedIterator {
            glob_iterator: iterator,
            current_local_iterator: None,
        }
    }
}

impl<I: Iterator> Iterator for NestedIterator<I>
where
    I::Item: Iterator,
{
    type Item = <I::Item as Iterator>::Item;

    fn next(&mut self) -> Option<Self::Item> {
        loop {
            if let Some(ref mut current_it) = self.current_local_iterator {
                if let Some(choice) = current_it.next() {
                    break Some(choice);
                }
            }
            // If we are here, either there is no current_local_iterator or the current_local_iterator
            // is exhausted, we should update it. If glob_iterator itself is exhausted, we return None
            if let Some(local_it) = self.glob_iterator.next() {
                self.current_local_iterator = Some(local_it);
            } else {
                break None;
            }
        }
    }
}

pub fn list<'a>(
    iter_choice: impl IntoIterator<Item = &'a config::ChoiceGroup> + 'a,
    space: &'a SearchSpace<'a>,
) -> impl Iterator<Item = Choice> + 'a {
    use crate::explorer::config::ChoiceGroup::*;

    NestedIterator::new(iter_choice.into_iter().map(
        move |choice_grp| -> Box<dyn Iterator<Item = Choice> + 'a> {
            let fun = space.ir_instance();
            match choice_grp {
                LowerLayout => Box::new(
                    fun.layouts_to_lower()
                        .iter()
                        .map(move |&layout| lower_layout_choice(space, layout)),
                ),
                Size => Box::new(fun.static_dims().flat_map(move |dim| {
                    let sizes = space.domain().get_size(dim.id());
                    gen_choice(sizes.list(), &|s| Action::Size(dim.id(), s))
                })),
                DimKind => Box::new(fun.dims().flat_map(move |dim| {
                    let kinds = space.domain().get_dim_kind(dim.id());
                    gen_choice(kinds.list(), &|k| Action::DimKind(dim.id(), k))
                })),
                DimMap => {
                    Box::new(fun.static_dims().enumerate().flat_map(move |(i, lhs)| {
                        fun.static_dims().take(i).flat_map(move |rhs| {
                            let mappings =
                                space.domain().get_thread_mapping(lhs.id(), rhs.id());
                            gen_choice(mappings.list(), &|m| {
                                Action::ThreadMapping(lhs.id(), rhs.id(), m)
                            })
                        })
                    }))
                }
                Order => {
                    Box::new(fun.dims().enumerate().flat_map(move |(i, lhs)| {
                        // TODO(search_space): avoid picking ordering decisions that have little impact.
                        // For this, we should avoid dimension-instruction and dimension-vector dim
                        // orderings. The problem is that we do not know wich choice to pick in the end.
                        let lhs = lhs.stmt_id();
                        let dims = fun.dims().take(i).map(|x| x.stmt_id());
                        dims.chain(fun.insts().map(|x| x.stmt_id())).flat_map(
                            move |rhs| {
                                let orders = space.domain().get_order(lhs.into(), rhs);
                                gen_choice(orders.list(), &|o| Action::Order(lhs, rhs, o))
                            },
                        )
                    }))
                }
                MemSpace => Box::new(fun.mem_blocks().flat_map(move |block| {
                    let mem_spaces = space.domain().get_mem_space(block.mem_id());
                    gen_choice(mem_spaces.list(), &|s| {
                        Action::MemSpace(block.mem_id(), s)
                    })
                })),
                InstFlag => Box::new(fun.mem_insts().flat_map(move |inst| {
                    let flags = space.domain().get_inst_flag(inst.id()).list();
                    gen_choice(flags, &|f| Action::InstFlag(inst.id(), f))
                })),
            }
        },
    ))
}

/// This function is to be either removed or reimplemented eventually. It is just a replacement for
/// the previous list implementation (exposes the choices in the same order). Default should
/// preferably be handled in config file
pub fn default_list<'a>(space: &'a SearchSpace<'a>) -> impl Iterator<Item = Choice> + 'a {
    list(&config::DEFAULT_ORDERING, space)
}

/// Generates a choice from a list of possible values.
fn gen_choice<T, IT>(values: IT, action_gen: &Fn(T) -> Action) -> Option<Choice>
where
    IT: IntoIterator<Item = T>,
{
    let choice = values
        .into_iter()
        .map(action_gen)
        .map(ActionEx::Action)
        .collect_vec();
    if choice.len() <= 1 {
        None
    } else {
        Some(choice)
    }
}

/// Chooses an order between instructions and dimensions when multiple are possible.
/// The function assumes the order between dimensions is already fixed.
// TODO(search_space): fix order has currently no effect. Should we remove it ?
// It is unused because inst-dim and dim-dim decisions are fixed by the explorer. We
// cannot make them free as we might end-up in a dead-end.
pub fn fix_order(mut space: SearchSpace) -> SearchSpace {
    // TODO(search_space): make fix_order useless with a differential model
    trace!("adding arbitrary constraints to the order");
    // Fix the order between instructions and dimensions.
    let pairs = space
        .ir_instance()
        .statements()
        .cartesian_product(space.ir_instance().dims())
        .map(|(lhs, rhs)| (lhs.stmt_id(), rhs.stmt_id()))
        .filter(|&(lhs, rhs)| lhs != rhs)
        .filter(|&(lhs, rhs)| !space.domain().get_order(lhs, rhs).is_constrained())
        .collect_vec();
    for (lhs, rhs) in pairs {
        let order = space.domain().get_order(lhs, rhs);
        if order.is_constrained() {
            continue;
        }
        let new_order = if order.intersects(Order::BEFORE) {
            Order::BEFORE
        } else if order.intersects(Order::AFTER) {
            Order::AFTER
        } else {
            panic!(
                "unconstrained order between {:?} and {:?}: {:?}",
                lhs, rhs, order
            )
        };
        let action = Action::Order(lhs, rhs, new_order);
        unwrap!(space.apply_decisions(vec![action]), "{:?}", action);
    }
    space
}

/// Generates the different ways to lower a layout.
fn lower_layout_choice(space: &SearchSpace, mem: ir::MemId) -> Vec<ActionEx> {
    let mem_block = space.ir_instance().mem_block(mem);
    let mapped_dims = mem_block.mapped_dims().iter().cloned().collect_vec();
    // Order dimensions until the stride is too big to matter in any way.
    let mut to_process = vec![(vec![], mapped_dims, mem_block.base_size())];
    let mut actions = Vec::new();
    while let Some((ordered_dims, remaining_dims, ordered_size)) = to_process.pop() {
        // TODO(search_space): parametrize the max stride for layout ordering
        if ordered_size >= 32 * 8 || remaining_dims.is_empty() {
            let (st_dims, ld_dims) = remaining_dims
                .into_iter()
                .chain(ordered_dims.into_iter().rev())
                .unzip();
            actions.push(ActionEx::LowerLayout {
                mem,
                st_dims,
                ld_dims,
            });
        } else {
            for i in 0..remaining_dims.len() {
                let mut remaining_dims = remaining_dims.clone();
                let mut ordered_dims = ordered_dims.clone();
                let dim_pair = remaining_dims.swap_remove(i);
                let possible_sizes =
                    unwrap!(space.ir_instance().dim(dim_pair.0).possible_sizes());
                let size = space.domain().get_size(dim_pair.0).min(possible_sizes);
                let ordered_size = ordered_size * size;
                ordered_dims.push(dim_pair);
                to_process.push((ordered_dims, remaining_dims, ordered_size));
            }
        }
    }
    actions
}<|MERGE_RESOLUTION|>--- conflicted
+++ resolved
@@ -1,14 +1,9 @@
 //! Choices that can be applied to split the search space.
-<<<<<<< HEAD
 use std::fmt;
 
-use explorer::config;
-use ir::{self, Statement};
-=======
 use crate::explorer::config;
 use crate::ir::{self, Statement};
 use crate::search_space::{Action, Domain, NumSet, Order, SearchSpace};
->>>>>>> a5cf2221
 use itertools::Itertools;
 use log::trace;
 use serde::{Deserialize, Serialize};
