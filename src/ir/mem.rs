--- conflicted
+++ resolved
@@ -22,11 +22,7 @@
     id: MemId,
     uses: Vec<InstId>,
     elements_type: ir::Type,
-<<<<<<< HEAD
     len: u32,
-=======
-    base_size: u32,
->>>>>>> faee3f72
     // TODO(variables): use variables instead of passing layout dimensions here.
     mapped_dims: Vec<(ir::DimId, ir::DimId)>,
     maybe_mapped: dim::Map,
@@ -63,7 +59,6 @@
         true
     }
 
-<<<<<<< HEAD
     /// Return the base size of the block in bytes.
     pub fn byte_size(&self) -> u32 {
         self.len * unwrap!(self.elements_type.len_byte())
@@ -72,11 +67,6 @@
     /// Returns the size of the block in number of elements.
     pub fn len(&self) -> u32 {
         self.len
-=======
-    /// Return the base size of the block, if it is statically known.
-    pub fn base_size(&self) -> u32 {
-        self.base_size * unwrap!(self.elements_type.len_byte())
->>>>>>> faee3f72
     }
 
     /// Indicates the type of the memory block elements.
@@ -131,17 +121,10 @@
         Block {
             id,
             elements_type,
-<<<<<<< HEAD
             len,
             uses: vec![],
             mapped_dims: vec![],
-            maybe_mapped: ir::DimMap::empty(),
-=======
-            base_size: len,
-            uses: vec![],
-            mapped_dims: vec![],
             maybe_mapped: maybe_mapped.unwrap_or_else(ir::DimMap::empty),
->>>>>>> faee3f72
             layout_dims,
             tmp_st_ld,
         }
