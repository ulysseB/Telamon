//! A module for handling accesses to the device memory.
<<<<<<< HEAD
use ir::{self, dim, InstId, SparseKey, Type};
=======
use crate::ir::{self, dim, InstId, Type};

use serde::{Deserialize, Serialize};
>>>>>>> a5cf2221
use utils::*;

// TODO(cleanup): move layouts into internal blocks.

/// Uniquely identifies a block.
#[derive(Clone, Copy, PartialEq, Eq, Hash, Debug, Serialize, Deserialize)]
#[repr(transparent)]
pub struct MemId(pub u32);

impl From<MemId> for usize {
    fn from(id: MemId) -> usize {
        id.0 as usize
    }
}

impl SparseKey for MemId {
    fn from_usize(key: usize) -> Self {
        MemId(key as u32)
    }
}

/// A block of memory allocated on the device by the kernel.
#[derive(Clone)]
pub struct Block {
    id: MemId,
    uses: Vec<InstId>,
    base_size: u32,
    mapped_dims: Vec<(ir::DimId, ir::DimId)>,
    // TODO(search_space): enable layout transformations.
    maybe_mapped: dim::Map,
}

impl Block {
    /// The ID of the block.
    pub fn mem_id(&self) -> MemId {
        self.id
    }

    /// Returns true if the layout is ready to be lowered.
    fn is_ready(&self) -> bool {
        self.maybe_mapped.is_empty()
    }

    /// Indicates if two dimensions are mapped by a temporary memory block.
    pub fn maps_dims(&self, lhs: ir::DimId, rhs: ir::DimId) -> bool {
        self.mapped_dims.contains(&(lhs, rhs))
            || self.maybe_mapped.iter().any(|&x| x == (lhs, rhs))
    }

    /// Returns the list of mapped dimensions.
    pub fn mapped_dims(&self) -> &[(ir::DimId, ir::DimId)] {
        &self.mapped_dims
    }

    /// Indicates if the block is privatised per block of thread.
    pub fn is_private(&self) -> bool {
        true
    }

    /// Return the base size of the block, if it is statically known.
    pub fn base_size(&self) -> u32 {
        self.base_size
    }

    /// The list of instructions referencing the memory block.
    pub fn uses(&self) -> &[InstId] {
        &self.uses
    }

    /// Add a use to the block.
    pub fn add_use(&mut self, inst: InstId) {
        self.uses.push(inst);
    }
}

/// Holds the blocks of memory to allocate on the device.
#[derive(Clone, Default)]
pub struct BlockMap {
    blocks: ir::SparseVec<MemId, Block>,
    layouts: HashSet<MemId>,
}

impl BlockMap {
    pub fn num_blocks(&self) -> usize {
        self.blocks.len()
    }

    /// Allocates a new `Block` with the given type and sizes. Must call not merged on
    /// the dimensions that cannot be merged upon creation.
    pub fn alloc_block(
        &mut self,
        base_size: u32,
        maybe_mapped: Option<ir::DimMap>,
    ) -> MemId {
        let id = MemId(self.blocks.len() as u32);
        let block = self.create_block(id, base_size, maybe_mapped);
        self.blocks.push(block);
        id
    }

    fn create_block(
        &mut self,
        id: MemId,
        base_size: u32,
        maybe_mapped: Option<ir::DimMap>,
    ) -> Block {
        if let Some(ref dim_map) = maybe_mapped {
            assert!(!dim_map.is_empty());
            self.layouts.insert(id);
        }
        Block {
            id,
            base_size,
            uses: vec![],
            mapped_dims: vec![],
            maybe_mapped: maybe_mapped.unwrap_or_else(ir::DimMap::empty),
        }
    }

    pub fn expand_blocks_to(&mut self, capacity: usize) {
        self.blocks.expand_to(capacity);
    }

    /// Inserts a new temporary memory. Must be inserted before not_merged is called
    /// on dimensions.
    pub fn set_lazy_tmp<IT>(&mut self, id: MemId, t: Type, dims: IT)
    where
        IT: Iterator<Item = (ir::DimId, ir::DimId)>,
    {
        let block =
            self.create_block(id, unwrap!(t.len_byte()), Some(ir::DimMap::new(dims)));
        self.blocks.set_lazy(id, block);
    }

    /// Registers a use of a memory block by an instruction.
    pub fn register_use(&mut self, mem: MemId, inst: InstId) {
        self.blocks[mem].add_use(inst)
    }

    /// Returns a block given its Id.
    pub fn block(&self, id: MemId) -> &Block {
        &self.blocks[id]
    }

    /// Returns the list of memory blocks.
    pub fn blocks<'b>(&'b self) -> impl Iterator<Item = &'b Block> {
        self.blocks.iter()
    }

    /// Rename a basic block. Returns the lyaouts to lower.
    pub fn merge_dims(&mut self, lhs: ir::DimId, rhs: ir::DimId) -> Vec<MemId> {
        let mut to_lower = Vec::new();
        for block in self.blocks.iter_mut() {
            if block.maybe_mapped.merge_dims(lhs, rhs) && block.is_ready() {
                to_lower.push(block.mem_id());
            }
        }
        to_lower
    }

    /// Registers that two dimensions may not be merged. Returns a list of dimensions
    /// removed from the memory blocks and a list of layouts to lower.
    pub fn not_merged(&mut self, lhs_dim: &ir::Dimension, rhs: ir::DimId) -> Vec<MemId> {
        let lhs = lhs_dim.id();
        let mut to_lower = Vec::new();
        for &id in &self.layouts {
            let mut changed = false; // Ensure we only lower once.
            let block = &mut self.blocks[id];
            for pair in block.maybe_mapped.filter(|&mut (lhs2, rhs2)| {
                (lhs2 == lhs && rhs2 == rhs) || (lhs2 == rhs && rhs2 == lhs)
            }) {
                block.mapped_dims.push(pair);
                changed = true;
            }
            if changed && block.is_ready() {
                to_lower.push(id);
            }
        }
        to_lower
    }

    /// Lowers a fully defined layout. Returns the mapping of dimensions.
    pub fn lower_layout(&mut self, id: MemId) -> Vec<(ir::DimId, ir::DimId)> {
        assert!(self.layouts.remove(&id));
        let block = &self.blocks[id];
        assert!(block.is_ready());
        block.mapped_dims.clone()
    }
}<|MERGE_RESOLUTION|>--- conflicted
+++ resolved
@@ -1,12 +1,8 @@
 //! A module for handling accesses to the device memory.
-<<<<<<< HEAD
-use ir::{self, dim, InstId, SparseKey, Type};
-=======
-use crate::ir::{self, dim, InstId, Type};
+use serde::{Deserialize, Serialize};
+use utils::*;
 
-use serde::{Deserialize, Serialize};
->>>>>>> a5cf2221
-use utils::*;
+use crate::ir::{self, dim, InstId, SparseKey, Type};
 
 // TODO(cleanup): move layouts into internal blocks.
 
