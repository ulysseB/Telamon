--- conflicted
+++ resolved
@@ -1,10 +1,6 @@
 //! Defines operators.
 use device::Device;
-<<<<<<< HEAD
-use ir::{self, AccessPattern,  mem, Operand, Type};
-=======
 use ir::{self, AccessPattern, mem, Operand, Type};
->>>>>>> 47af3281
 use itertools::Itertools;
 use std::borrow::Cow;
 use std::fmt;
