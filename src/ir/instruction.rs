--- conflicted
+++ resolved
@@ -14,26 +14,13 @@
 
 impl fmt::Debug for InstId {
     fn fmt(&self, f: &mut fmt::Formatter) -> fmt::Result {
-<<<<<<< HEAD
-        write!(f, "~{}", self.0)
-=======
         write!(f, "@{}", self.0)
->>>>>>> 64b22a3c
-    }
-}
-
-impl From<InstId> for usize {
-    fn from(id: InstId) -> usize {
-        id.0 as usize
-<<<<<<< HEAD
     }
 }
 
 impl SparseKey for InstId {
     fn from_usize(key: usize) -> Self {
         InstId(key as u32)
-=======
->>>>>>> 64b22a3c
     }
 }
 
