--- conflicted
+++ resolved
@@ -21,20 +21,10 @@
     let mut builder = cc::Build::new();
 
     // If CUDA_HOME is defined, use the cuda headers from there.
-<<<<<<< HEAD
-    match env::var_os("CUDA_HOME").map(PathBuf::from) {
-        Some(cuda_home) => {
-            builder
-                .include(cuda_home.join("include"))
-                .include(cuda_home.join("extras").join("CUPTI").join("include"));
-        }
-        None => (),
-=======
     if let Some(cuda_home) = env::var_os("CUDA_HOME").map(PathBuf::from) {
         builder
             .include(cuda_home.join("include"))
             .include(cuda_home.join("extras").join("CUPTI").join("include"));
->>>>>>> d93578ea
     }
 
     builder
