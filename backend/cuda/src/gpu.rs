//! Describes CUDA-enabled GPUs.
#[cfg(feature = "real_gpu")]
use crate::characterize;
use crate::mem_model::{self, MemInfo};
use crate::{printer::CudaPrinter, Executor};
use fxhash::FxHashMap;
use serde::{Deserialize, Serialize};
use std::io::Write;
use telamon::codegen::Function;
use telamon::device::{self, Device};
use telamon::ir::{self, Operator, Type};
use telamon::model::{self, size, HwPressure};
use telamon::search_space::{DimKind, Domain, InstFlag, MemSpace, SearchSpace};

// FIXME: fix performance model
// - l1_lines constraint for stores ?
// - test if global pressure is needed
// - l1_lines per threads ?

/// Specifies the performance parameters of an instruction.
#[derive(Default, Serialize, Deserialize, Clone, Copy, Debug)]
pub struct InstDesc {
    /// The latency of the instruction.
    pub latency: f64,
    /// The number of instruction to issue.
    pub issue: f64,
    /// The number of instruction on the ALUs.
    pub alu: f64,
    /// The number of syncthread units used.
    pub sync: f64,
    /// The number of instruction on Load/Store units.
    pub mem: f64,
    /// The number of L1 cache lines that are fetched from the L2.
    pub l1_lines_from_l2: f64,
    /// The number of L2 cache lines read.
    pub l2_lines_read: f64,
    /// Number of l2 cache lines stored.
    pub l2_lines_stored: f64,
    /// The ram bandwidth used.
    pub ram_bw: f64,
}

impl InstDesc {
<<<<<<< HEAD
    fn wasted_ratio(ratio: &size::SymbolicFloat) -> HwPressure {
        HwPressure::new(
            1f64.into(),
            vec![
                ratio.clone(),
                ratio.clone(),
                ratio.clone(),
                ratio.clone(),
                1f64.into(),
                1f64.into(),
                1f64.into(),
                1f64.into(),
            ],
        )
=======
    fn wasted_ratio(ratio: f64) -> Self {
        InstDesc {
            latency: 1.0,
            issue: ratio,
            alu: ratio,
            sync: ratio,
            mem: ratio,
            l1_lines_from_l2: 1.0,
            l2_lines_read: 1.0,
            l2_lines_stored: 1.0,
            ram_bw: 0.0,
        }
>>>>>>> 3f95d46c
    }
}

impl Into<HwPressure> for InstDesc {
    fn into(self) -> HwPressure {
        let vec = vec![
            self.issue,
            self.alu,
            self.sync,
            self.mem,
            self.l1_lines_from_l2,
            self.l2_lines_read,
            self.l2_lines_stored,
            self.ram_bw,
        ];
        HwPressure::new(self.latency, vec)
    }
}

/// Represents CUDA GPUs.
#[derive(Clone, Serialize, Deserialize)]
pub struct Gpu {
    /// The name of the GPU.
    pub name: String,
    /// The compute capability major number.
    pub sm_major: u8,
    /// The compute capability minor number.
    pub sm_minor: u8,
    // TODO(perf): pointer size should be a parameter of the function and not of the GPU.
    /// The size of pointers.
    pub addr_size: u16,
    /// The amount of shared memory per SMX.
    pub shared_mem_per_smx: u32,
    /// The amount of shared memory available per block.
    pub shared_mem_per_block: u32,
    /// `true` when non-coherent loads are enabled on the GPU.
    pub allow_nc_load: bool,
    /// `ture` when L1 caching is enabled for global memory accesses.
    pub allow_l1_for_global_mem: bool,
    /// The size of a wrap.
    pub wrap_size: u32,
    /// The maximal number of resident thread per SMX.
    pub thread_per_smx: u32,
    /// The size in bytes of the L1 cache.
    pub l1_cache_size: u32,
    /// The size in bytes of a L1 cache line.
    pub l1_cache_line: u32,
    /// The size in bytes of the L2 cache.
    pub l2_cache_size: u32,
    /// The size in bytes of a L2 cache line.
    pub l2_cache_line: u32,
    /// Latency of an L2 access.
    pub load_l2_latency: f64,
    /// Latency of a RAM access.
    pub load_ram_latency: f64,
    /// The stride at wich replays occur in shared memory.
    pub shared_bank_stride: u32,
    /// Latency of a shared memory access.
    pub load_shared_latency: f64,
    /// The number of SMX in the GPU.
    pub num_smx: u32,
    /// Maximum number of block per SMX.
    pub max_block_per_smx: u32,
    /// The clock of an SMX, in GHz.
    pub smx_clock: f64,

    /// Amount of processing power available on a single thread.
    pub thread_rates: InstDesc,
    /// Amount of processing power available on a single SMX.
    pub smx_rates: InstDesc,
    /// Amount of processing power available on the whole GPU.
    pub gpu_rates: InstDesc,

    // Instructions performance description.
    pub add_f32_inst: InstDesc,
    pub add_f64_inst: InstDesc,
    pub add_i32_inst: InstDesc,
    pub add_i64_inst: InstDesc,
    pub mul_f32_inst: InstDesc,
    pub mul_f64_inst: InstDesc,
    pub mul_i32_inst: InstDesc,
    pub mul_i64_inst: InstDesc,
    pub mul_wide_inst: InstDesc,
    pub mad_f32_inst: InstDesc,
    pub mad_f64_inst: InstDesc,
    pub mad_i32_inst: InstDesc,
    pub mad_i64_inst: InstDesc,
    pub mad_wide_inst: InstDesc,
    pub div_f32_inst: InstDesc,
    pub div_f64_inst: InstDesc,
    pub div_i32_inst: InstDesc,
    pub div_i64_inst: InstDesc,
    pub max_f32_inst: InstDesc,
    pub max_f64_inst: InstDesc,
    pub max_i32_inst: InstDesc,
    pub max_i64_inst: InstDesc,
    pub exp_f32_inst: InstDesc,
    pub syncthread_inst: InstDesc,

    /// Overhead for entring the loop.
    pub loop_init_overhead: InstDesc,
    /// Overhead for a single iteration of the loop.
    pub loop_iter_overhead: InstDesc,
    /// Latency for exiting the loop.
    pub loop_end_latency: f64,
}

impl Gpu {
    /// Returns the GPU model corresponding to `name.
    #[cfg(feature = "real_gpu")]
    pub fn from_executor(executor: &Executor) -> Gpu {
        characterize::get_gpu_desc(executor)
    }

    /// Returns the GPU model corresponding to `name.
    #[cfg(not(feature = "real_gpu"))]
    pub fn from_executor(executor: &Executor) -> Gpu {
        match *executor {}
    }

    /// Creates a dummy GPU, to use for tests and benchmarks without evaluation.
    pub fn dummy() -> Self {
        Gpu {
            name: "dummy".to_string(),
            sm_major: 0,
            sm_minor: 0,
            addr_size: 64,
            shared_mem_per_smx: 49152,
            shared_mem_per_block: 49152,
            allow_nc_load: true,
            allow_l1_for_global_mem: false,
            wrap_size: 32,
            thread_per_smx: 2048,
            l1_cache_size: 16348,
            l1_cache_line: 128,
            l2_cache_size: 393_216,
            l2_cache_line: 32,
            shared_bank_stride: 8,
            num_smx: 4,
            max_block_per_smx: 16,

            smx_clock: -1.,
            load_l2_latency: -1.,
            load_ram_latency: -1.,
            load_shared_latency: -1.,
            loop_end_latency: -1.,

            thread_rates: InstDesc::default(),
            smx_rates: InstDesc::default(),
            gpu_rates: InstDesc::default(),
            add_f32_inst: InstDesc::default(),
            add_f64_inst: InstDesc::default(),
            add_i32_inst: InstDesc::default(),
            add_i64_inst: InstDesc::default(),
            mul_f32_inst: InstDesc::default(),
            mul_f64_inst: InstDesc::default(),
            mul_i32_inst: InstDesc::default(),
            mul_i64_inst: InstDesc::default(),
            mul_wide_inst: InstDesc::default(),
            mad_f32_inst: InstDesc::default(),
            mad_f64_inst: InstDesc::default(),
            mad_i32_inst: InstDesc::default(),
            mad_i64_inst: InstDesc::default(),
            mad_wide_inst: InstDesc::default(),
            div_f32_inst: InstDesc::default(),
            div_f64_inst: InstDesc::default(),
            div_i32_inst: InstDesc::default(),
            div_i64_inst: InstDesc::default(),
            max_f32_inst: InstDesc::default(),
            max_f64_inst: InstDesc::default(),
            max_i32_inst: InstDesc::default(),
            max_i64_inst: InstDesc::default(),
            exp_f32_inst: InstDesc::default(),
            syncthread_inst: InstDesc::default(),
            loop_init_overhead: InstDesc::default(),
            loop_iter_overhead: InstDesc::default(),
        }
    }

    /// Returns the PTX code for a Function.
    pub fn print_ptx(&self, fun: &Function) -> String {
        let mut printer = CudaPrinter::default();
        printer.function(fun, self)
    }

    /// Returns the description of a load instruction.
    fn load_desc(&self, mem_info: &MemInfo, flags: InstFlag) -> InstDesc {
        // TODO(search_space,model): support CA and NC flags.
        assert!(InstFlag::COHERENT.contains(flags));
        // Compute possible latencies.
        let l2_miss = mem_info.l2_miss_ratio * mem_info.l2_coalescing;
        let gbl_latency = if mem_info.access_global {
            l2_miss * self.load_ram_latency + (1.0 - l2_miss) * self.load_l2_latency
        } else {
            std::f64::INFINITY
        };
        let shared_latency = if mem_info.access_shared {
            self.load_shared_latency as f64
        } else {
            std::f64::INFINITY
        };
        InstDesc {
            latency: f64::min(gbl_latency, shared_latency),
            issue: mem_info.replay_factor,
            mem: mem_info.replay_factor,
            l1_lines_from_l2: mem_info.l1_coalescing,
            l2_lines_read: mem_info.l2_coalescing,
            ram_bw: l2_miss * f64::from(self.l2_cache_line),
            // XXX mem_info.l2_miss_ratio * f64::from(self.l2_cache_line),
            ..InstDesc::default()
        }
    }

    /// Returns the description of a store instruction.
    fn store_desc(&self, mem_info: &MemInfo, flags: InstFlag) -> InstDesc {
        // TODO(search_space,model): support CA flags.
        // TODO(model): understand how writes use the BW.
        assert!(InstFlag::COHERENT.contains(flags));
        // L1 lines per L2 is not limiting.
        InstDesc {
            issue: mem_info.replay_factor,
            mem: mem_info.replay_factor,
            l2_lines_stored: mem_info.l2_coalescing,
            ram_bw: 0.0, // 2.0 * mem_info.l2_coalescing * f64::from(self.l2_cache_line),
            ..InstDesc::default()
        }
    }

    /// Returns the overhead induced by all the iterations of a loop.
    fn dim_pressure(&self, kind: DimKind, size: &size::Ratio) -> HwPressure {
        if kind == DimKind::LOOP {
            let mut pressure: HwPressure = self.loop_iter_overhead.into();
            pressure.repeat_sequential(&size::SymbolicInt::from(size.clone()));
            pressure.add_sequential(&self.loop_init_overhead.into());
            pressure
        } else if DimKind::THREAD.contains(kind) {
            // The repetition along the thread is taken into account by
            // `num_unmapped_thread` as the current thread is accounted as not mapped.
            self.syncthread_inst.into()
        } else {
            HwPressure::zero(self)
        }
    }

    /// Retruns the overhead for a single instance of the instruction.
    fn inst_pressure(
        &self,
        space: &SearchSpace,
        dim_sizes: &FxHashMap<ir::DimId, size::Ratio>,
        inst: &ir::Instruction,
        ctx: &dyn device::Context,
    ) -> HwPressure {
        use telamon::ir::Operator::*;
        let t = inst.t().map(|t| self.lower_type(t, space).unwrap_or(t));
        match (inst.operator(), t) {
            (&BinOp(ir::BinOp::Add, ..), Some(Type::F(32)))
            | (&BinOp(ir::BinOp::Sub, ..), Some(Type::F(32))) => self.add_f32_inst.into(),
            (&BinOp(ir::BinOp::Add, ..), Some(Type::F(64)))
            | (&BinOp(ir::BinOp::Sub, ..), Some(Type::F(64))) => self.add_f64_inst.into(),
            (&BinOp(ir::BinOp::Add, ..), Some(Type::I(32)))
            | (&BinOp(ir::BinOp::Sub, ..), Some(Type::I(32))) => self.add_i32_inst.into(),
            (&BinOp(ir::BinOp::Add, ..), Some(Type::I(64)))
            | (&BinOp(ir::BinOp::Sub, ..), Some(Type::I(64))) => self.add_i64_inst.into(),
            (&Mul(..), Some(Type::F(32))) => self.mul_f32_inst.into(),
            (&Mul(..), Some(Type::F(64))) => self.mul_f64_inst.into(),
            (&Mul(..), Some(Type::I(32))) | (&Mul(..), Some(Type::PtrTo(_))) => {
                self.mul_i32_inst.into()
            }
            (&Mul(ref op, _, _, _), Some(Type::I(64))) => {
                let op_t = self.lower_type(op.t(), space).unwrap_or_else(|| op.t());
                if op_t == Type::I(64) {
                    self.mul_i64_inst.into()
                } else {
                    self.mul_wide_inst.into()
                }
            }
            (&Mad(..), Some(Type::F(32))) => self.mad_f32_inst.into(),
            (&Mad(..), Some(Type::F(64))) => self.mad_f64_inst.into(),
            (&Mad(..), Some(Type::I(32))) | (&Mad(..), Some(Type::PtrTo(_))) => {
                self.mad_i32_inst.into()
            }
            (&Mad(ref op, _, _, _), Some(Type::I(64))) => {
                let op_t = self.lower_type(op.t(), space).unwrap_or_else(|| op.t());
                if op_t == Type::I(64) {
                    self.mad_i64_inst.into()
                } else {
                    self.mad_wide_inst.into()
                }
            }
            (&BinOp(ir::BinOp::Div, ..), Some(Type::F(32))) => self.div_f32_inst.into(),
            (&BinOp(ir::BinOp::Div, ..), Some(Type::F(64))) => self.div_f64_inst.into(),
            (&BinOp(ir::BinOp::Div, ..), Some(Type::I(32))) => self.div_i32_inst.into(),
            (&BinOp(ir::BinOp::Div, ..), Some(Type::I(64))) => self.div_i64_inst.into(),
            (&BinOp(ir::BinOp::Max, ..), Some(Type::F(32))) => self.max_f32_inst.into(),
            (&BinOp(ir::BinOp::Max, ..), Some(Type::F(64))) => self.max_f64_inst.into(),
            (&BinOp(ir::BinOp::Max, ..), Some(Type::I(32))) => self.max_i32_inst.into(),
            (&BinOp(ir::BinOp::Max, ..), Some(Type::I(64))) => self.max_i64_inst.into(),
            (&Ld(..), _) | (&TmpLd(..), _) => {
                let flag = space.domain().get_inst_flag(inst.id());
                let mem_info = mem_model::analyse(space, self, inst, dim_sizes, ctx);
                self.load_desc(&mem_info, flag).into()
            }
            (&St(..), _) | (&TmpSt(..), _) => {
                let flag = space.domain().get_inst_flag(inst.id());
                let mem_info = mem_model::analyse(space, self, inst, dim_sizes, ctx);
                self.store_desc(&mem_info, flag).into()
            }
            (&UnaryOp(ir::UnaryOp::Exp(..), ..), Some(Type::F(32))) => {
                self.exp_f32_inst.into()
            }
            // TODO(model): Instruction description for mov and cast.
            (&UnaryOp(..), _) => HwPressure::zero(self),
            _ => panic!(),
        }
    }

    /// Computes the number of blocks that can fit in an smx.
    pub fn blocks_per_smx(&self, space: &SearchSpace) -> u32 {
        let mut block_per_smx = self.max_block_per_smx;
        let num_thread = space.domain().get_num_threads().min;
        min_assign(&mut block_per_smx, self.thread_per_smx / num_thread);
        let shared_mem_used = space.domain().get_shared_mem_used().min;
        if shared_mem_used != 0 {
            min_assign(
                &mut block_per_smx,
                self.shared_mem_per_smx / shared_mem_used,
            );
        }
        assert!(
            block_per_smx > 0,
            "not enough resources per block: shared mem used = {}, num threads = {}",
            shared_mem_used,
            num_thread
        );
        block_per_smx
    }

    /// Returns the pressure of an an instruction skipped by a predicate.
    fn skipped_pressure(&self) -> HwPressure {
        (InstDesc {
            issue: 1.0,
            ..InstDesc::default()
        })
        .into()
    }

    /// Computes the ratio `num_warps*warp_size/num_threads`. This ratio may be `>1`
    /// because the hardware creates additionnal threads to fill the warps.
    fn waste_ratio(&self, threads_per_block: size::Min) -> size::SymbolicFloat {
        // TODO(sym): (n_warps * Float::constant(warp_size)) / threads_per-block.to_float()
        // -> div_ceil_inv_magic(threads_per_block, warp_size) * n_warps
        let n_warps = size::SymbolicFloat::div_ceil(
            &threads_per_block.clone().into(),
            self.wrap_size,
        );
        (n_warps * self.wrap_size as f64) / &size::SymbolicInt::from(threads_per_block)
    }
}

impl device::Device for Gpu {
    fn print(&self, fun: &Function, out: &mut dyn Write) {
        let mut printer = CudaPrinter::default();
        printer.host_function(fun, self, out)
    }

    fn check_type(&self, t: Type) -> Result<(), ir::TypeError> {
        match t {
            Type::I(i) | Type::F(i) if i == 32 || i == 64 => Ok(()),
            Type::PtrTo(_) => Ok(()),
            t => Err(ir::TypeError::InvalidType { t }),
        }
    }

    fn max_block_dims(&self) -> u32 {
        3
    }

    fn max_inner_block_size(&self) -> u32 {
        65535
    }

    fn max_threads(&self) -> u32 {
        1024
    }

    fn max_unrolling(&self) -> u32 {
        512
    }

    fn can_vectorize(&self, dim: &ir::Dimension, op: &ir::Operator) -> bool {
        match *op {
            Operator::TmpLd(..) | Operator::TmpSt(..) => true,
            Operator::Ld(t, _, ref pattern) if pattern.is_consecutive(dim.id(), t) => {
                // TODO(ulysse): hack to avoid vectorizing by a factor of 3 until we
                // support alignment contraints.
                dim.possible_sizes()
                    .map(|sizes| !sizes.contains(&3))
                    .unwrap_or(false)
            }
            Operator::St(_, ref operand, _, ref pattern)
                if pattern.is_consecutive(dim.id(), operand.t()) =>
            {
                // TODO(ulysse): hack to avoid vectorizing by a factor of 3 until we
                // support alignment contraints.
                dim.possible_sizes()
                    .map(|sizes| !sizes.contains(&3))
                    .unwrap_or(false)
            }
            _ => false,
        }
    }

    fn max_vectorization(&self, _: &ir::Operator) -> [u32; 2] {
        // No need to discriminate on the operator since this is already handled by
        // `can_vectorize`.
        [1, 4]
    }

    fn has_vector_registers(&self) -> bool {
        false
    }

    fn shared_mem(&self) -> u32 {
        self.shared_mem_per_block
    }

    fn pointer_type(&self, mem_space: MemSpace) -> ir::Type {
        match mem_space {
            MemSpace::GLOBAL => ir::Type::I(self.addr_size),
            MemSpace::SHARED => ir::Type::I(32),
            _ => panic!("invalid memory space {:?}", mem_space),
        }
    }

    // Warning: this assumes only global memory accesses can use caches.
    fn supported_mem_flags(&self, op: &ir::Operator) -> InstFlag {
        let mut flags = match op {
            // Only accesses to external memory blocks can be non-coherent.
            ir::Operator::Ld(.., pat) if pat.mem_block().is_none() => InstFlag::ALL,
            ir::Operator::Ld(..)
            | ir::Operator::St(..)
            | ir::Operator::TmpLd(..)
            | ir::Operator::TmpSt(..) => InstFlag::COHERENT,
            _ => panic!("invalid memory access operator"),
        };
        // TODO(model): CACHE_READ_ONLY and CACHE_SHARED are currently not supported by the
        // performance model.  Disable them, even if the hardware supports them.
        flags.restrict(!InstFlag::CACHE_READ_ONLY);
        flags.restrict(!InstFlag::CACHE_SHARED);

        if !self.allow_nc_load {
            flags.restrict(!InstFlag::CACHE_READ_ONLY);
        }
        if !self.allow_l1_for_global_mem {
            flags.restrict(!InstFlag::CACHE_SHARED);
        }
        flags
    }

    fn name(&self) -> &str {
        &self.name
    }

    fn lower_type(&self, t: ir::Type, space: &SearchSpace) -> Option<ir::Type> {
        match t {
            Type::PtrTo(mem_id) => match space.domain().get_mem_space(mem_id) {
                MemSpace::GLOBAL => Some(Type::I(self.addr_size)),
                MemSpace::SHARED => Some(Type::I(32)),
                _ => None,
            },
            _ => Some(t),
        }
    }

    fn hw_pressure(
        &self,
        space: &SearchSpace,
        dim_sizes: &FxHashMap<ir::DimId, size::Ratio>,
        _nesting: &FxHashMap<ir::StmtId, model::Nesting>,
        stmt: &dyn ir::Statement,
        ctx: &dyn device::Context,
    ) -> model::HwPressure {
        if let Some(inst) = stmt.as_inst() {
            self.inst_pressure(space, dim_sizes, inst, ctx)
        } else if let Some(dim) = stmt.as_dim() {
            let kind = space.domain().get_dim_kind(dim.id());
            self.dim_pressure(kind, &dim_sizes[&dim.id()])
        } else {
            panic!()
        }
    }

    fn loop_iter_pressure(&self, kind: DimKind) -> (HwPressure, HwPressure) {
        if kind == DimKind::LOOP {
            let end_pressure = InstDesc {
                latency: self.loop_end_latency,
                ..InstDesc::default()
            };
            (self.loop_iter_overhead.into(), end_pressure.into())
        } else if DimKind::THREAD.contains(kind) {
            (self.syncthread_inst.into(), HwPressure::zero(self))
        } else {
            (HwPressure::zero(self), HwPressure::zero(self))
        }
    }

    fn thread_rates(&self) -> HwPressure {
        self.thread_rates.into()
    }

    fn block_rates(&self) -> HwPressure {
        self.smx_rates.into()
    }

    fn total_rates(&self) -> HwPressure {
        self.gpu_rates.into()
    }

    fn bottlenecks(&self) -> &[&'static str] {
        &[
            "issue",
            "alu",
            "syncthread",
            "mem_units",
            "l1_lines_from_l2",
            "l2_lines_read",
            "l2_lines_stored",
            "bandwidth",
        ]
    }

    fn block_parallelism(&self, space: &SearchSpace) -> u32 {
        self.blocks_per_smx(space) * self.num_smx
    }

    fn additive_indvar_pressure(&self, t: &ir::Type) -> HwPressure {
        match *t {
            ir::Type::I(32) => self.add_i32_inst.into(),
            ir::Type::I(64) => self.add_i64_inst.into(),
            _ => panic!(),
        }
    }

    fn multiplicative_indvar_pressure(&self, t: &ir::Type) -> HwPressure {
        match *t {
            ir::Type::I(32) => self.mad_i32_inst.into(),
            ir::Type::I(64) => self.mad_i64_inst.into(),
            _ => panic!(),
        }
    }

    fn add_block_overhead(
        &self,
        max_active_threads: size::Min,
        max_threads: size::Min,
        predication_factor: size::Ratio,
        pressure: &mut HwPressure,
    ) {
        let active_ratio = self.waste_ratio(max_active_threads);
        pressure.multiply(&InstDesc::wasted_ratio(&active_ratio));
        // Account for inactive wraps.
        let total_ratio = self.waste_ratio(max_threads);
        // TODO(model): might be able to do better since `predication_factor` value is
        // linked to `max_threads` value.
        let num_skipped =
            total_ratio * predication_factor.to_symbolic_float() - active_ratio;
        // TODO: should we always do it?
        if num_skipped.min_value() > 0. {
            pressure.repeat_and_add_bottlenecks(&num_skipped, &self.skipped_pressure());
        }
    }
}

/// Asigns min(lhs, rhs) to lhs.
fn min_assign<T: std::cmp::Ord>(lhs: &mut T, rhs: T) {
    if rhs < *lhs {
        *lhs = rhs;
    }
}

// TODO(model): On the Quadro K4000:
// * The Mul wide latency is unknown.
// * The latency is not specialized per operand.<|MERGE_RESOLUTION|>--- conflicted
+++ resolved
@@ -41,7 +41,6 @@
 }
 
 impl InstDesc {
-<<<<<<< HEAD
     fn wasted_ratio(ratio: &size::SymbolicFloat) -> HwPressure {
         HwPressure::new(
             1f64.into(),
@@ -53,23 +52,9 @@
                 1f64.into(),
                 1f64.into(),
                 1f64.into(),
-                1f64.into(),
+                0f64.into(),
             ],
         )
-=======
-    fn wasted_ratio(ratio: f64) -> Self {
-        InstDesc {
-            latency: 1.0,
-            issue: ratio,
-            alu: ratio,
-            sync: ratio,
-            mem: ratio,
-            l1_lines_from_l2: 1.0,
-            l2_lines_read: 1.0,
-            l2_lines_stored: 1.0,
-            ram_bw: 0.0,
-        }
->>>>>>> 3f95d46c
     }
 }
 
