--- conflicted
+++ resolved
@@ -1,13 +1,8 @@
 use std::cmp::Ord;
-<<<<<<< HEAD
-use std::sync::{Arc, RwLock, Weak};
-use std::{fmt, io, thread};
-=======
 use std::collections::HashSet;
 use std::path::PathBuf;
 use std::sync::{Arc, RwLock};
 use std::{fs, io, thread};
->>>>>>> 124f0237
 
 use log::debug;
 use termion::event::Key;
@@ -36,11 +31,8 @@
 
 use crossbeam::channel;
 use futures::{executor, Future};
-<<<<<<< HEAD
-=======
 use quicli::prelude::{CliResult, Verbosity};
 use structopt::StructOpt;
->>>>>>> 124f0237
 
 trait Ignore {
     fn ignore(self);
